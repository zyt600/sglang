# Byte-compiled / optimized / DLL files
__pycache__/
*.py[cod]
*$py.class

# C extensions
*.so

# Distribution / packaging
.Python
build/
develop-eggs/
dist/
downloads/
eggs/
.eggs/
lib/
lib64/
parts/
sdist/
var/
wheels/
share/python-wheels/
*.egg-info/
.installed.cfg
*.egg
MANIFEST

# PyInstaller
#  Usually these files are written by a python script from a template
#  before PyInstaller builds the exe, so as to inject date/other infos into it.
*.manifest
*.spec

# Installer logs
pip-log.txt
pip-delete-this-directory.txt

# Unit test / coverage reports
htmlcov/
.tox/
.nox/
.coverage
.coverage.*
.cache
nosetests.xml
coverage.xml
*.cover
*.py,cover
.hypothesis/
.pytest_cache/
cover/

# Translations
*.mo
*.pot

# Django stuff:
*.log
local_settings.py
db.sqlite3
db.sqlite3-journal

# Flask stuff:
instance/
.webassets-cache

# Scrapy stuff:
.scrapy

# Sphinx documentation
docs/_build/

# PyBuilder
.pybuilder/
target/

# Jupyter Notebook
.ipynb_checkpoints

# IPython
profile_default/
ipython_config.py

# pyenv
#   For a library or package, you might want to ignore these files since the code is
#   intended to run in multiple environments; otherwise, check them in:
# .python-version

# pipenv
#   According to pypa/pipenv#598, it is recommended to include Pipfile.lock in version control.
#   However, in case of collaboration, if having platform-specific dependencies or dependencies
#   having no cross-platform support, pipenv may install dependencies that don't work, or not
#   install all needed dependencies.
#Pipfile.lock

# poetry
#   Similar to Pipfile.lock, it is generally recommended to include poetry.lock in version control.
#   This is especially recommended for binary packages to ensure reproducibility, and is more
#   commonly ignored for libraries.
#   https://python-poetry.org/docs/basic-usage/#commit-your-poetrylock-file-to-version-control
#poetry.lock

# pdm
#   Similar to Pipfile.lock, it is generally recommended to include pdm.lock in version control.
#pdm.lock
#   pdm stores project-wide configurations in .pdm.toml, but it is recommended to not include it
#   in version control.
#   https://pdm.fming.dev/#use-with-ide
.pdm.toml

# PEP 582; used by e.g. github.com/David-OConnor/pyflow and github.com/pdm-project/pdm
__pypackages__/

# Celery stuff
celerybeat-schedule
celerybeat.pid

# SageMath parsed files
*.sage.py

# Environments
.env
.venv
env/
venv/
ENV/
env.bak/
venv.bak/

# Spyder project settings
.spyderproject
.spyproject

# Rope project settings
.ropeproject

# mkdocs documentation
/site

# mypy
.mypy_cache/
.dmypy.json
dmypy.json

# Pyre type checker
.pyre/

# pytype static type analyzer
.pytype/

# Cython debug symbols
cython_debug/

# PyCharm
#  JetBrains specific template is maintained in a separate JetBrains.gitignore that can
#  be found at https://github.com/github/gitignore/blob/main/Global/JetBrains.gitignore
#  and can be added to the global gitignore or merged into this file.  For a more nuclear
#  option (not recommended) you can uncomment the following to ignore the entire idea folder.
.idea/

# MacOS
.DS_Store

# Vim
*.swp

# Documentation
docs/_build

# SGL
benchmark/mmlu/data
benchmark/mmlu/data.tar
benchmark/llava_bench/images
benchmark/llava_bench/mme_pack
*.jsonl
tmp*.txt

# Plots
*.png
*.pdf

# personnal
work_dirs/
*.csv

!logo.png

# Prerequisites
*.d

# Compiled Object files
*.slo
*.lo
*.o
*.obj

# Precompiled Headers
*.gch
*.pch

# Compiled Dynamic libraries
*.so
*.dylib
*.dll

# Fortran module files
*.mod
*.smod

# Compiled Static libraries
*.lai
*.la
*.a
*.lib

# Executables
*.exe
*.out
*.app

compile_commands.json

*.iml

# VSCode
.vscode

1

<<<<<<< HEAD
=======
# Autoenv
.env.leave

>>>>>>> 3f23d8cd
# Rust lib
Cargo.lock<|MERGE_RESOLUTION|>--- conflicted
+++ resolved
@@ -228,11 +228,8 @@
 
 1
 
-<<<<<<< HEAD
-=======
 # Autoenv
 .env.leave
 
->>>>>>> 3f23d8cd
 # Rust lib
 Cargo.lock