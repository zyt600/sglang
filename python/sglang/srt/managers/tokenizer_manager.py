# Copyright 2023-2024 SGLang Team
# Licensed under the Apache License, Version 2.0 (the "License");
# you may not use this file except in compliance with the License.
# You may obtain a copy of the License at
#
#     http://www.apache.org/licenses/LICENSE-2.0
#
# Unless required by applicable law or agreed to in writing, software
# distributed under the License is distributed on an "AS IS" BASIS,
# WITHOUT WARRANTIES OR CONDITIONS OF ANY KIND, either express or implied.
# See the License for the specific language governing permissions and
# limitations under the License.
# ==============================================================================
"""TokenizerManager is a process that tokenizes the text."""

import asyncio
import copy
import dataclasses
import logging
import math
import os
import pickle
import signal
import sys
import threading
import time
import uuid
from collections import deque
from datetime import datetime
from http import HTTPStatus
from typing import (
    Any,
    Awaitable,
    Deque,
    Dict,
    Generic,
    List,
    Optional,
    Tuple,
    TypeVar,
    Union,
)

import fastapi
import uvloop
import zmq
import zmq.asyncio
from fastapi import BackgroundTasks

from sglang.srt.aio_rwlock import RWLock
from sglang.srt.configs.model_config import ModelConfig
from sglang.srt.disaggregation.utils import (
    DisaggregationMode,
    KVClassType,
    TransferBackend,
    get_kv_class,
)
from sglang.srt.hf_transformers_utils import get_processor, get_tokenizer
from sglang.srt.managers import expert_distribution
from sglang.srt.managers.eplb_manager import EPLBManager
from sglang.srt.managers.expert_location import ExpertLocationMetadata
from sglang.srt.managers.io_struct import (
    AbortReq,
    BatchEmbeddingOut,
    BatchMultimodalOut,
    BatchStrOut,
    BatchTokenIDOut,
    BlockReqInput,
    BlockReqType,
    CloseSessionReqInput,
    ConfigureLoggingReq,
    EmbeddingReqInput,
    EplbRebalanceReqInput,
    ExpertDistributionReq,
    ExpertDistributionReqOutput,
    FlushCacheReqInput,
    FlushCacheReqOutput,
    GenerateReqInput,
    GetInternalStateReq,
    GetInternalStateReqOutput,
    GetWeightsByNameReqInput,
    GetWeightsByNameReqOutput,
    HealthCheckOutput,
    InitWeightsUpdateGroupReqInput,
    InitWeightsUpdateGroupReqOutput,
    OpenSessionReqInput,
    OpenSessionReqOutput,
    ProfileReq,
    ProfileReqOutput,
    ProfileReqType,
    ReleaseMemoryOccupationReqInput,
    ReleaseMemoryOccupationReqOutput,
    ResumeMemoryOccupationReqInput,
    ResumeMemoryOccupationReqOutput,
    SessionParams,
    SlowDownReqInput,
    SlowDownReqOutput,
    TokenizedEmbeddingReqInput,
    TokenizedGenerateReqInput,
    UpdateExpertLocationReqInput,
    UpdateExpertLocationReqOutput,
    UpdateWeightFromDiskReqInput,
    UpdateWeightFromDiskReqOutput,
    UpdateWeightsFromDistributedReqInput,
    UpdateWeightsFromDistributedReqOutput,
    UpdateWeightsFromTensorReqInput,
    UpdateWeightsFromTensorReqOutput,
)
from sglang.srt.managers.multimodal_processor import (
    get_dummy_processor,
    get_mm_processor,
    import_processors,
)
from sglang.srt.metrics.collector import TokenizerMetricsCollector
from sglang.srt.sampling.sampling_params import SamplingParams
from sglang.srt.server_args import PortArgs, ServerArgs
from sglang.srt.utils import (
    dataclass_to_string_truncated,
    enable_colocated_batch_gen,
    get_bool_env_var,
    get_zmq_socket,
    kill_process_tree,
)
from sglang.utils import TypeBasedDispatcher, get_exception_traceback

asyncio.set_event_loop_policy(uvloop.EventLoopPolicy())

logger = logging.getLogger(__name__)


@dataclasses.dataclass
class ReqState:
    """Store the state a request."""

    out_list: List
    finished: bool
    event: asyncio.Event
    obj: Any

    # For metrics
    created_time: float
    finished_time: float = 0.0
    first_token_time: float = 0.0
    last_time: float = 0.0
    last_completion_tokens: int = 1

    # For streaming output
    last_output_offset: int = 0


class TokenizerManager:
    """TokenizerManager is a process that tokenizes the text."""

    def __init__(
        self,
        server_args: ServerArgs,
        port_args: PortArgs,
        expert_location_metadata: Optional[ExpertLocationMetadata],
        eplb_manager: Optional[EPLBManager],
    ):
        # Parse args
        self.server_args = server_args
        self.enable_metrics = server_args.enable_metrics
        self.log_requests = server_args.log_requests
        self.log_requests_level = server_args.log_requests_level

        # Init inter-process communication
        context = zmq.asyncio.Context(2)
        self.recv_from_detokenizer = get_zmq_socket(
            context, zmq.PULL, port_args.tokenizer_ipc_name, True
        )
        self.send_to_scheduler = get_zmq_socket(
            context, zmq.PUSH, port_args.scheduler_input_ipc_name, True
        )

        # Read model args
        self.model_path = server_args.model_path
        self.served_model_name = server_args.served_model_name
        # TODO re-apply ModelConfig PR
        self.model_config = ModelConfig(
            server_args.model_path,
            trust_remote_code=server_args.trust_remote_code,
            revision=server_args.revision,
            context_length=server_args.context_length,
            model_override_args=server_args.json_model_override_args,
            is_embedding=server_args.is_embedding,
            enable_multimodal=server_args.enable_multimodal,
            dtype=server_args.dtype,
            quantization=server_args.quantization,
        )

        self.is_generation = self.model_config.is_generation
        self.is_image_gen = self.model_config.is_image_gen
        self.context_len = self.model_config.context_len
        self.image_token_id = self.model_config.image_token_id

        if self.model_config.is_multimodal:
            import_processors()
            _processor = get_processor(
                server_args.tokenizer_path,
                tokenizer_mode=server_args.tokenizer_mode,
                trust_remote_code=server_args.trust_remote_code,
                revision=server_args.revision,
                use_fast=not server_args.disable_fast_image_processor,
            )

            # We want to parallelize the image pre-processing so we create an executor for it
            # We create mm_processor for any skip_tokenizer_init to make sure we still encode
            # images even with skip_tokenizer_init=False.
            self.mm_processor = get_mm_processor(
                self.model_config.hf_config, server_args, _processor
            )

            if server_args.skip_tokenizer_init:
                self.tokenizer = self.processor = None
            else:
                self.processor = _processor
                self.tokenizer = self.processor.tokenizer
                os.environ["TOKENIZERS_PARALLELISM"] = "false"
        else:
            self.mm_processor = get_dummy_processor()

            if server_args.skip_tokenizer_init:
                self.tokenizer = self.processor = None
            else:
                self.tokenizer = get_tokenizer(
                    server_args.tokenizer_path,
                    tokenizer_mode=server_args.tokenizer_mode,
                    trust_remote_code=server_args.trust_remote_code,
                    revision=server_args.revision,
                )

        self.eplb_manager = eplb_manager
        if eplb_manager is not None:
            eplb_manager.bind(self)

        # Store states
        self.no_create_loop = False
        self.rid_to_state: Dict[str, ReqState] = {}
        self.gracefully_exit = False
        self.last_receive_tstamp = 0
        self.dump_requests_folder = ""  # By default do not dump
        self.dump_requests_threshold = 1000
        self.dump_request_list: List[Tuple] = []
        self.log_request_metadata = self.get_log_request_metadata()

        # The event to notify the weight sync is finished.
        self.model_update_lock = RWLock()
        self.model_update_result: Optional[Awaitable[UpdateWeightFromDiskReqOutput]] = (
            None
        )
        self.asyncio_tasks = set()

        # For session info
        self.session_futures = {}  # session_id -> asyncio event

        # Set after scheduler is initialized
        self.max_req_input_len = None
        self.expert_location_metadata = expert_location_metadata

        # Metrics
        if self.enable_metrics:
            self.metrics_collector = TokenizerMetricsCollector(
                labels={
                    "model_name": self.server_args.served_model_name,
                    # TODO: Add lora name/path in the future,
                },
            )

        # Communicators
        self.init_weights_update_group_communicator = _Communicator(
            self.send_to_scheduler, server_args.dp_size
        )
        self.update_weights_from_distributed_communicator = _Communicator(
            self.send_to_scheduler, server_args.dp_size
        )
        self.update_weights_from_tensor_communicator = _Communicator(
            self.send_to_scheduler, server_args.dp_size
        )
        self.get_weights_by_name_communicator = _Communicator(
            self.send_to_scheduler, server_args.dp_size
        )
        self.release_memory_occupation_communicator = _Communicator(
            self.send_to_scheduler, server_args.dp_size
        )
        self.resume_memory_occupation_communicator = _Communicator(
            self.send_to_scheduler, server_args.dp_size
        )
<<<<<<< HEAD
        self.profile_communicator = _Communicator(
            self.send_to_scheduler, server_args.dp_size
        )
        self.flush_cache_communicator = _Communicator(
=======
        self.slow_down_communicator = _Communicator(
            self.send_to_scheduler, server_args.dp_size
        )
        self.start_profile_communicator = _Communicator(
>>>>>>> 439ff516
            self.send_to_scheduler, server_args.dp_size
        )
        self.get_internal_state_communicator = _Communicator(
            self.send_to_scheduler, server_args.dp_size
        )
        self.expert_distribution_communicator = _Communicator(
            self.send_to_scheduler, server_args.dp_size
        )
        self.update_expert_location_communicator = _Communicator(
            self.send_to_scheduler, server_args.dp_size
        )

        self._result_dispatcher = TypeBasedDispatcher(
            [
                (
                    (
                        BatchStrOut,
                        BatchEmbeddingOut,
                        BatchTokenIDOut,
                        BatchMultimodalOut,
                    ),
                    self._handle_batch_output,
                ),
                (OpenSessionReqOutput, self._handle_open_session_req_output),
                (
                    UpdateWeightFromDiskReqOutput,
                    self._handle_update_weights_from_disk_req_output,
                ),
                (
                    InitWeightsUpdateGroupReqOutput,
                    self.init_weights_update_group_communicator.handle_recv,
                ),
                (
                    UpdateWeightsFromDistributedReqOutput,
                    self.update_weights_from_distributed_communicator.handle_recv,
                ),
                (
                    UpdateWeightsFromTensorReqOutput,
                    self.update_weights_from_tensor_communicator.handle_recv,
                ),
                (
                    GetWeightsByNameReqOutput,
                    self.get_weights_by_name_communicator.handle_recv,
                ),
                (
                    ReleaseMemoryOccupationReqOutput,
                    self.release_memory_occupation_communicator.handle_recv,
                ),
                (
                    ResumeMemoryOccupationReqOutput,
                    self.resume_memory_occupation_communicator.handle_recv,
                ),
                (
<<<<<<< HEAD
                    FlushCacheReqOutput,
                    self.flush_cache_communicator.handle_recv,
=======
                    SlowDownReqOutput,
                    self.slow_down_communicator.handle_recv,
>>>>>>> 439ff516
                ),
                (
                    ProfileReqOutput,
                    self.profile_communicator.handle_recv,
                ),
                (
                    GetInternalStateReqOutput,
                    self.get_internal_state_communicator.handle_recv,
                ),
                (
                    ExpertDistributionReqOutput,
                    self.expert_distribution_communicator.handle_recv,
                ),
                (
                    UpdateExpertLocationReqOutput,
                    self.update_expert_location_communicator.handle_recv,
                ),
                (HealthCheckOutput, lambda x: None),
            ]
        )

        self.disaggregation_mode = DisaggregationMode(
            self.server_args.disaggregation_mode
        )
        self.transfer_backend = TransferBackend(
            self.server_args.disaggregation_transfer_backend
        )
        # for disaggregtion, start kv boostrap server on prefill
        if self.disaggregation_mode == DisaggregationMode.PREFILL:
            # only start bootstrap server on prefill tm
            kv_bootstrap_server_class = get_kv_class(
                self.transfer_backend, KVClassType.BOOTSTRAP_SERVER
            )
            self.bootstrap_server = kv_bootstrap_server_class(
                self.server_args.disaggregation_bootstrap_port
            )

    async def generate_request(
        self,
        obj: Union[GenerateReqInput, EmbeddingReqInput],
        request: Optional[fastapi.Request] = None,
    ):
        created_time = time.time()

        self.auto_create_handle_loop()

        if isinstance(obj, EmbeddingReqInput) and self.is_generation:
            raise ValueError(
                "This model does not appear to be an embedding model by default. "
                "Please add `--is-embedding` when launching the server or try another model."
            )

        obj.normalize_batch_and_arguments()

        if self.log_requests:
            max_length, skip_names, _ = self.log_request_metadata
            logger.info(
                f"Receive: obj={dataclass_to_string_truncated(obj, max_length, skip_names=skip_names)}"
            )

        async with self.model_update_lock.reader_lock:
            is_single = obj.is_single
            if is_single:
                tokenized_obj = await self._tokenize_one_request(obj)
                self._send_one_request(obj, tokenized_obj, created_time)
                async for response in self._wait_one_response(obj, request):
                    yield response
            else:
                async for response in self._handle_batch_request(
                    obj, request, created_time
                ):
                    yield response

    async def _tokenize_one_request(
        self,
        obj: Union[GenerateReqInput, EmbeddingReqInput],
    ):
        """Tokenize one request."""
        # Tokenize
        input_embeds = None
        input_text = obj.text
        if obj.input_embeds is not None:
            if not self.server_args.disable_radix_cache:
                raise ValueError(
                    "input_embeds is provided while disable_radix_cache is False. "
                    "Please add `--disable-radix-cache` when you launch the server "
                    "if you want to use input_embeds as inputs."
                )
            input_embeds = obj.input_embeds
            input_ids = obj.input_ids
        elif obj.input_ids is not None:
            input_ids = obj.input_ids
        else:
            if self.tokenizer is None:
                raise ValueError(
                    "The engine initialized with skip_tokenizer_init=True cannot "
                    "accept text prompts. Please provide input_ids or re-initialize "
                    "the engine with skip_tokenizer_init=False."
                )
            input_ids = self.tokenizer.encode(input_text)

        image_inputs: Dict = await self.mm_processor.process_mm_data_async(
            obj.image_data, input_text or input_ids, obj, self.max_req_input_len
        )
        if image_inputs and "input_ids" in image_inputs:
            input_ids = image_inputs["input_ids"]
        if self.is_generation:
            return_logprob = obj.return_logprob
            logprob_start_len = obj.logprob_start_len
            top_logprobs_num = obj.top_logprobs_num
            token_ids_logprob = obj.token_ids_logprob
            session_params = (
                SessionParams(**obj.session_params) if obj.session_params else None
            )

        input_token_num = len(input_ids) if input_ids is not None else 0
        if input_token_num >= self.context_len:
            raise ValueError(
                f"The input ({input_token_num} tokens) is longer than the "
                f"model's context length ({self.context_len} tokens)."
            )

        if (
            obj.sampling_params.get("max_new_tokens") is not None
            and obj.sampling_params.get("max_new_tokens") + input_token_num
            >= self.context_len
        ):
            raise ValueError(
                f"Requested token count exceeds the model's maximum context length "
                f"of {self.context_len} tokens. You requested a total of "
                f"{obj.sampling_params.get('max_new_tokens') + input_token_num} "
                f"tokens: {input_token_num} tokens from the input messages and "
                f"{obj.sampling_params.get('max_new_tokens')} tokens for the "
                f"completion. Please reduce the number of tokens in the input "
                f"messages or the completion to fit within the limit."
            )

        # Parse sampling parameters
        sampling_params = SamplingParams(**obj.sampling_params)
        sampling_params.normalize(self.tokenizer)
        sampling_params.verify()

        # Build return object
        if isinstance(obj, GenerateReqInput):
            tokenized_obj = TokenizedGenerateReqInput(
                obj.rid,
                input_text,
                input_ids,
                image_inputs,
                sampling_params,
                return_logprob,
                logprob_start_len,
                top_logprobs_num,
                token_ids_logprob,
                obj.stream,
                bootstrap_host=obj.bootstrap_host,
                bootstrap_room=obj.bootstrap_room,
                lora_path=obj.lora_path,
                input_embeds=input_embeds,
                session_params=session_params,
                custom_logit_processor=obj.custom_logit_processor,
                return_hidden_states=obj.return_hidden_states,
            )
        elif isinstance(obj, EmbeddingReqInput):
            tokenized_obj = TokenizedEmbeddingReqInput(
                obj.rid,
                input_text,
                input_ids,
                image_inputs,
                sampling_params,
            )

        return tokenized_obj

    def _send_one_request(
        self,
        obj: Union[GenerateReqInput, EmbeddingReqInput],
        tokenized_obj: Union[TokenizedGenerateReqInput, TokenizedEmbeddingReqInput],
        created_time: Optional[float] = None,
    ):
        state = ReqState([], False, asyncio.Event(), obj, created_time=created_time)
        self.rid_to_state[obj.rid] = state
        self.send_to_scheduler.send_pyobj(tokenized_obj)

    def _send_block_request(self, type: BlockReqType):
        self.send_to_scheduler.send_pyobj(BlockReqInput(type))

    async def _wait_one_response(
        self,
        obj: Union[GenerateReqInput, EmbeddingReqInput],
        request: Optional[fastapi.Request] = None,
    ):
        """Wait for the response of one request."""
        state = self.rid_to_state[obj.rid]

        while True:
            try:
                await asyncio.wait_for(state.event.wait(), timeout=4)
            except asyncio.TimeoutError:
                if request is not None and await request.is_disconnected():
                    self.abort_request(obj.rid)
                    raise ValueError(
                        "Request is disconnected from the client side. "
                        f"Abort request {obj.rid}"
                    )
                continue

            out = state.out_list[-1]

            state.out_list = []
            if state.finished:
                if self.log_requests:
                    max_length, skip_names, out_skip_names = self.log_request_metadata
                    if self.model_config.is_multimodal_gen:
                        msg = f"Finish: obj={dataclass_to_string_truncated(obj, max_length, skip_names=skip_names)}"
                    else:
                        msg = f"Finish: obj={dataclass_to_string_truncated(obj, max_length, skip_names=skip_names)}, out={dataclass_to_string_truncated(out, max_length, skip_names=out_skip_names)}"
                    logger.info(msg)
                del self.rid_to_state[obj.rid]

                # Check if this was an abort/error created by scheduler
                if isinstance(out["meta_info"].get("finish_reason"), dict):
                    finish_reason = out["meta_info"]["finish_reason"]
                    if (
                        finish_reason.get("type") == "abort"
                        and finish_reason.get("status_code") == HTTPStatus.BAD_REQUEST
                    ):
                        raise ValueError(finish_reason["message"])

                yield out
                break

            state.event.clear()

            if obj.stream:
                yield out
            else:
                if request is not None and await request.is_disconnected():
                    self.abort_request(obj.rid)
                    raise ValueError(
                        "Request is disconnected from the client side. "
                        f"Abort request {obj.rid}"
                    )

    async def _handle_batch_request(
        self,
        obj: Union[GenerateReqInput, EmbeddingReqInput],
        request: Optional[fastapi.Request] = None,
        created_time: Optional[float] = None,
    ):
        batch_size = obj.batch_size

        generators = []
        rids = []
        if getattr(obj, "parallel_sample_num", 1) == 1:
            # Send all requests
            if enable_colocated_batch_gen():
                self._send_block_request(BlockReqType.BLOCK)
            for i in range(batch_size):
                tmp_obj = obj[i]
                tokenized_obj = await self._tokenize_one_request(tmp_obj)
                self._send_one_request(tmp_obj, tokenized_obj, created_time)
                generators.append(self._wait_one_response(tmp_obj, request))
                rids.append(tmp_obj.rid)
            if enable_colocated_batch_gen():
                self._send_block_request(BlockReqType.UNBLOCK)
        else:
            # FIXME: When using batch and parallel_sample_num together, the perf is not optimal.
            if batch_size > 128:
                logger.warning(
                    "Sending a single large batch with parallel sampling (n > 1) has not been well optimized. "
                    "The performance might be better if you just duplicate the requests n times or use "
                    "many threads to send them one by one with parallel sampling (n > 1)."
                )

            # Tokenize all requests
            objs = [obj[i] for i in range(batch_size)]
            tokenized_objs = await asyncio.gather(
                *(self._tokenize_one_request(obj) for obj in objs)
            )

            # Cache the common prefix for parallel sampling
            for i in range(batch_size):
                tmp_obj = copy.copy(objs[i])
                tokenized_obj = copy.copy(tokenized_objs[i])
                tokenized_obj.rid = tmp_obj.regenerate_rid()
                tokenized_obj.sampling_params = copy.copy(tokenized_obj.sampling_params)
                tokenized_obj.sampling_params.max_new_tokens = 0
                tokenized_obj.stream = False
                self._send_one_request(tmp_obj, tokenized_obj, created_time)
                await self._wait_one_response(tmp_obj, request).__anext__()

            # Expand requests, assign new rids for them, and send them
            for i in range(batch_size):
                for _ in range(obj.parallel_sample_num):
                    tmp_obj = copy.copy(objs[i])
                    tokenized_obj = copy.copy(tokenized_objs[i])
                    tokenized_obj.rid = tmp_obj.regenerate_rid()
                    self._send_one_request(tmp_obj, tokenized_obj, created_time)
                    generators.append(self._wait_one_response(tmp_obj, request))
                    rids.append(tmp_obj.rid)

        # Wait for all requests
        is_stream = hasattr(obj, "stream") and obj.stream
        if not is_stream:
            outputs = await asyncio.gather(*(gen.__anext__() for gen in generators))
            yield outputs
        else:
            rid_to_index = {rid: i for i, rid in enumerate(rids)}
            task_map = {asyncio.create_task(gen.__anext__()): gen for gen in generators}
            while task_map:
                done, _ = await asyncio.wait(
                    task_map.keys(), return_when=asyncio.FIRST_COMPLETED
                )

                for task in done:
                    gen = task_map.pop(task)
                    try:
                        result = task.result()
                        result["index"] = rid_to_index[result["meta_info"]["id"]]
                        yield result
                        new_task = asyncio.create_task(gen.__anext__())
                        task_map[new_task] = gen
                    except StopAsyncIteration:
                        pass

    async def flush_cache(self) -> FlushCacheReqOutput:
        outputs = await self.flush_cache_communicator(FlushCacheReqInput())
        success = all(output.success for output in outputs)
        return FlushCacheReqOutput(success=success)

    def abort_request(self, rid: str):
        if rid not in self.rid_to_state:
            return
        del self.rid_to_state[rid]
        req = AbortReq(rid)
        self.send_to_scheduler.send_pyobj(req)

    async def start_profile(
        self,
        output_dir: Optional[str] = None,
        num_steps: Optional[int] = None,
        activities: Optional[List[str]] = None,
    ):
        req = ProfileReq(
            type=ProfileReqType.START_PROFILE,
            output_dir=output_dir,
            num_steps=num_steps,
            activities=activities,
            profile_id=str(time.time()),
        )
        return await self._execute_profile(req)

    async def stop_profile(self):
        req = ProfileReq(type=ProfileReqType.STOP_PROFILE)
        return await self._execute_profile(req)

    async def _execute_profile(self, req: ProfileReq):
        result = (await self.profile_communicator(req))[0]
        if not result.success:
            raise RuntimeError(result.message)
        return result

    async def start_expert_distribution_record(self):
        await self.expert_distribution_communicator(ExpertDistributionReq.START_RECORD)

    async def stop_expert_distribution_record(self):
        await self.expert_distribution_communicator(ExpertDistributionReq.STOP_RECORD)

    async def dump_expert_distribution_record(self):
        raw_outputs: List[ExpertDistributionReqOutput] = (
            await self.expert_distribution_communicator(
                ExpertDistributionReq.DUMP_RECORD
            )
        )
        return expert_distribution.postprocess_dumps(
            [output.dump_output for output in raw_outputs],
            server_args=self.server_args,
            expert_location_metadata=self.expert_location_metadata,
        )

    async def eplb_rebalance(self, obj: EplbRebalanceReqInput):
        self.auto_create_handle_loop()
        await self.eplb_manager.rebalance(obj)

    async def eplb_save_expert_distribution(self):
        self.auto_create_handle_loop()
        await self.eplb_manager.save_expert_distribution()

    async def update_expert_location(self, obj: UpdateExpertLocationReqInput):
        self.auto_create_handle_loop()
        assert (
            self.server_args.ep_dispatch_algorithm is not None
        ), f"update_expert_location requires ep_dispatch_algorithm"

        old_expert_location_metadata = copy.deepcopy(self.expert_location_metadata)
        num_layers = old_expert_location_metadata.num_layers

        # pretty arbitrary choice; can optimize if bottleneck
        step = math.ceil(num_layers / 5)
        layer_id_lens = list(range(step, num_layers, step)) + [num_layers]

        for layer_id_end in layer_id_lens:
            logger.info(f"update_expert_location handling up to {layer_id_end}th layer")
            partial_expert_location_metadata = copy.deepcopy(
                old_expert_location_metadata
            )
            partial_expert_location_metadata.update(
                obj.expert_location_metadata,
                layer_id_start=0,
                layer_id_len=layer_id_end,
            )
            await self._update_expert_location_raw(
                expert_location_metadata=partial_expert_location_metadata,
            )

    async def _update_expert_location_raw(
        self, expert_location_metadata: ExpertLocationMetadata
    ):
        self.expert_location_metadata = None
        await self.update_expert_location_communicator(
            UpdateExpertLocationReqInput(
                expert_location_metadata=expert_location_metadata,
            )
        )
        self.expert_location_metadata = expert_location_metadata

    async def update_weights_from_disk(
        self,
        obj: UpdateWeightFromDiskReqInput,
        request: Optional[fastapi.Request] = None,
    ) -> Tuple[bool, str]:
        self.auto_create_handle_loop()

        # default the load format to the server_args
        if obj.load_format is None:
            obj.load_format = self.server_args.load_format
        logger.info("Start update_weights. Load format=%s", obj.load_format)

        if True:
            # Hold the lock if it is not async. This means that weight sync
            # cannot run while requests are in progress.
            async with self.model_update_lock.writer_lock:
                return await self._wait_for_model_update_from_disk(obj)

    async def _wait_for_model_update_from_disk(
        self, obj: UpdateWeightFromDiskReqInput
    ) -> Tuple[bool, str]:
        self.send_to_scheduler.send_pyobj(obj)
        self.model_update_result = asyncio.Future()
        if self.server_args.dp_size == 1:
            result = await self.model_update_result
            if result.success:
                self.served_model_name = obj.model_path
                self.server_args.model_path = obj.model_path
                self.server_args.load_format = obj.load_format
                self.model_path = obj.model_path
            return result.success, result.message, result.num_paused_requests
        else:  # self.server_args.dp_size > 1
            self.model_update_tmp = []
            result = await self.model_update_result

            all_success = all([r.success for r in result])
            if all_success is True:
                self.server_args.model_path = obj.model_path
                self.server_args.load_format = obj.load_format
                self.model_path = obj.model_path
            all_message = [r.message for r in result]
            all_message = " | ".join(all_message)
            all_paused_requests = [r.num_paused_requests for r in result]
            return all_success, all_message, all_paused_requests

    async def init_weights_update_group(
        self,
        obj: InitWeightsUpdateGroupReqInput,
        request: Optional[fastapi.Request] = None,
    ) -> Tuple[bool, str]:
        self.auto_create_handle_loop()
        assert (
            self.server_args.dp_size == 1
        ), "dp_size must be 1 for init parameter update group"
        result = (await self.init_weights_update_group_communicator(obj))[0]
        return result.success, result.message

    async def update_weights_from_distributed(
        self,
        obj: UpdateWeightsFromDistributedReqInput,
        request: Optional[fastapi.Request] = None,
    ) -> Tuple[bool, str]:
        self.auto_create_handle_loop()
        assert (
            self.server_args.dp_size == 1
        ), "dp_size must be for update weights from distributed"

        # This means that weight sync
        # cannot run while requests are in progress.
        async with self.model_update_lock.writer_lock:
            result = (await self.update_weights_from_distributed_communicator(obj))[0]
            return result.success, result.message

    async def update_weights_from_tensor(
        self,
        obj: UpdateWeightsFromTensorReqInput,
        request: Optional[fastapi.Request] = None,
    ) -> Tuple[bool, str]:
        self.auto_create_handle_loop()
        assert (
            self.server_args.dp_size == 1
        ), "dp_size must be 1 for update weights from distributed"

        # This means that weight sync
        # cannot run while requests are in progress.
        async with self.model_update_lock.writer_lock:
            result = (await self.update_weights_from_tensor_communicator(obj))[0]
            return result.success, result.message

    async def get_weights_by_name(
        self, obj: GetWeightsByNameReqInput, request: Optional[fastapi.Request] = None
    ):
        self.auto_create_handle_loop()
        results = await self.get_weights_by_name_communicator(obj)
        all_parameters = [r.parameter for r in results]
        if self.server_args.dp_size == 1:
            return all_parameters[0]
        else:
            return all_parameters

    async def release_memory_occupation(
        self,
        obj: ReleaseMemoryOccupationReqInput,
        request: Optional[fastapi.Request] = None,
    ):
        self.auto_create_handle_loop()
        await self.release_memory_occupation_communicator(obj)

    async def resume_memory_occupation(
        self,
        obj: ResumeMemoryOccupationReqInput,
        request: Optional[fastapi.Request] = None,
    ):
        self.auto_create_handle_loop()
        await self.resume_memory_occupation_communicator(obj)

    async def slow_down(
        self,
        obj: SlowDownReqInput,
        request: Optional[fastapi.Request] = None,
    ):
        self.auto_create_handle_loop()
        await self.slow_down_communicator(obj)

    async def open_session(
        self, obj: OpenSessionReqInput, request: Optional[fastapi.Request] = None
    ):
        self.auto_create_handle_loop()

        if obj.session_id is None:
            obj.session_id = uuid.uuid4().hex
        elif obj.session_id in self.session_futures:
            return None

        self.send_to_scheduler.send_pyobj(obj)

        self.session_futures[obj.session_id] = asyncio.Future()
        session_id = await self.session_futures[obj.session_id]
        del self.session_futures[obj.session_id]
        return session_id

    async def close_session(
        self, obj: CloseSessionReqInput, request: Optional[fastapi.Request] = None
    ):
        await self.send_to_scheduler.send_pyobj(obj)

    async def get_internal_state(self) -> Dict[Any, Any]:
        req = GetInternalStateReq()
        res: List[GetInternalStateReqOutput] = (
            await self.get_internal_state_communicator(req)
        )
        return res[0].internal_state

    def get_log_request_metadata(self):
        max_length = None
        skip_names = None
        out_skip_names = None
        if self.log_requests:
            if self.log_requests_level == 0:
                max_length = 1 << 30
                skip_names = set(
                    [
                        "text",
                        "input_ids",
                        "input_embeds",
                        "image_data",
                        "audio_data",
                        "lora_path",
                    ]
                )
                out_skip_names = set(
                    [
                        "text",
                        "output_ids",
                    ]
                )
            elif self.log_requests_level == 1:
                max_length = 2048
            elif self.log_requests_level == 2:
                max_length = 1 << 30
            else:
                raise ValueError(
                    f"Invalid --log-requests-level: {self.log_requests_level=}"
                )
        return max_length, skip_names, out_skip_names

    def configure_logging(self, obj: ConfigureLoggingReq):
        if obj.log_requests is not None:
            self.log_requests = obj.log_requests
        if obj.log_requests_level is not None:
            self.log_requests_level = obj.log_requests_level
        if obj.dump_requests_folder is not None:
            self.dump_requests_folder = obj.dump_requests_folder
        if obj.dump_requests_threshold is not None:
            self.dump_requests_threshold = obj.dump_requests_threshold
        logging.info(f"Config logging: {obj=}")
        self.log_request_metadata = self.get_log_request_metadata()

    def create_abort_task(self, obj: GenerateReqInput):
        # Abort the request if the client is disconnected.
        async def abort_request():
            await asyncio.sleep(1)
            if obj.is_single:
                self.abort_request(obj.rid)
            else:
                for rid in obj.rid:
                    self.abort_request(rid)

        background_tasks = BackgroundTasks()
        background_tasks.add_task(abort_request)
        return background_tasks

    def auto_create_handle_loop(self):
        if self.no_create_loop:
            return

        self.no_create_loop = True
        loop = asyncio.get_event_loop()
        self.asyncio_tasks.add(
            loop.create_task(print_exception_wrapper(self.handle_loop))
        )

        # We cannot add signal handler when the tokenizer manager is not in
        # the main thread due to the CPython limitation.
        if threading.current_thread() is threading.main_thread():
            signal_handler = SignalHandler(self)
            loop.add_signal_handler(signal.SIGTERM, signal_handler.signal_handler)
        else:
            logger.warning(
                "Signal handler is not added because the tokenizer manager is "
                "not in the main thread. This disables graceful shutdown of the "
                "tokenizer manager when SIGTERM is received."
            )
        self.asyncio_tasks.add(
            loop.create_task(print_exception_wrapper(self.sigterm_watchdog))
        )

        if self.eplb_manager is not None:
            self.asyncio_tasks.add(
                loop.create_task(print_exception_wrapper(self.eplb_manager.handle_loop))
            )

    async def sigterm_watchdog(self):
        while not self.gracefully_exit:
            await asyncio.sleep(5)

        # Drain requests
        while True:
            remain_num_req = len(self.rid_to_state)
            logger.info(
                f"Gracefully exiting... remaining number of requests {remain_num_req}"
            )
            if remain_num_req > 0:
                await asyncio.sleep(5)
            else:
                break

        kill_process_tree(os.getpid(), include_parent=True)
        sys.exit(0)

    async def handle_loop(self):
        """The event loop that handles requests"""

        while True:
            recv_obj = await self.recv_from_detokenizer.recv_pyobj()
            self._result_dispatcher(recv_obj)
            self.last_receive_tstamp = time.time()

    def _handle_batch_output(
        self,
        recv_obj: Union[
            BatchStrOut, BatchEmbeddingOut, BatchMultimodalOut, BatchTokenIDOut
        ],
    ):
        for i, rid in enumerate(recv_obj.rids):
            state = self.rid_to_state.get(rid, None)
            if state is None:
                continue

            # Build meta_info and return value
            meta_info = {
                "id": rid,
                "finish_reason": recv_obj.finished_reasons[i],
                "prompt_tokens": recv_obj.prompt_tokens[i],
            }

            if getattr(state.obj, "return_logprob", False):
                self.convert_logprob_style(
                    meta_info,
                    state.obj.top_logprobs_num,
                    state.obj.token_ids_logprob,
                    state.obj.return_text_in_logprobs,
                    recv_obj,
                    i,
                )

            if not isinstance(recv_obj, BatchEmbeddingOut):
                meta_info.update(
                    {
                        "completion_tokens": recv_obj.completion_tokens[i],
                        "cached_tokens": recv_obj.cached_tokens[i],
                    }
                )

            if getattr(recv_obj, "output_hidden_states", None):
                meta_info["hidden_states"] = recv_obj.output_hidden_states[i]

            if isinstance(recv_obj, BatchStrOut):
                out_dict = {
                    "text": recv_obj.output_strs[i],
                    "meta_info": meta_info,
                }
            elif isinstance(recv_obj, BatchTokenIDOut):
                if self.server_args.stream_output and state.obj.stream:
                    output_token_ids = recv_obj.output_ids[i][
                        state.last_output_offset :
                    ]
                    state.last_output_offset = len(recv_obj.output_ids[i])
                else:
                    output_token_ids = recv_obj.output_ids[i]

                out_dict = {
                    "output_ids": output_token_ids,
                    "meta_info": meta_info,
                }
            elif isinstance(recv_obj, BatchMultimodalOut):
                raise NotImplementedError()
            else:
                assert isinstance(recv_obj, BatchEmbeddingOut)
                out_dict = {
                    "embedding": recv_obj.embeddings[i],
                    "meta_info": meta_info,
                }

            state.finished = recv_obj.finished_reasons[i] is not None
            if state.finished:
                if self.server_args.speculative_algorithm:
                    meta_info["spec_verify_ct"] = recv_obj.spec_verify_ct[i]
                state.finished_time = time.time()
                meta_info["e2e_latency"] = state.finished_time - state.created_time

            state.out_list.append(out_dict)
            state.event.set()

            # Log metrics and dump
            if self.enable_metrics and state.obj.log_metrics:
                self.collect_metrics(state, recv_obj, i)
            if self.dump_requests_folder and state.finished and state.obj.log_metrics:
                self.dump_requests(state, out_dict)

    def convert_logprob_style(
        self,
        meta_info: dict,
        top_logprobs_num: int,
        token_ids_logprob: List[int],
        return_text_in_logprobs: bool,
        recv_obj: BatchStrOut,
        recv_obj_index: int,
    ):
        meta_info["input_token_logprobs"] = self.detokenize_logprob_tokens(
            recv_obj.input_token_logprobs_val[recv_obj_index],
            recv_obj.input_token_logprobs_idx[recv_obj_index],
            return_text_in_logprobs,
        )
        meta_info["output_token_logprobs"] = self.detokenize_logprob_tokens(
            recv_obj.output_token_logprobs_val[recv_obj_index],
            recv_obj.output_token_logprobs_idx[recv_obj_index],
            return_text_in_logprobs,
        )

        if top_logprobs_num > 0:
            meta_info["input_top_logprobs"] = self.detokenize_top_logprobs_tokens(
                recv_obj.input_top_logprobs_val[recv_obj_index],
                recv_obj.input_top_logprobs_idx[recv_obj_index],
                return_text_in_logprobs,
            )
            meta_info["output_top_logprobs"] = self.detokenize_top_logprobs_tokens(
                recv_obj.output_top_logprobs_val[recv_obj_index],
                recv_obj.output_top_logprobs_idx[recv_obj_index],
                return_text_in_logprobs,
            )

        if token_ids_logprob is not None:
            meta_info["input_token_ids_logprobs"] = self.detokenize_top_logprobs_tokens(
                recv_obj.input_token_ids_logprobs_val[recv_obj_index],
                recv_obj.input_token_ids_logprobs_idx[recv_obj_index],
                return_text_in_logprobs,
            )
            meta_info["output_token_ids_logprobs"] = (
                self.detokenize_top_logprobs_tokens(
                    recv_obj.output_token_ids_logprobs_val[recv_obj_index],
                    recv_obj.output_token_ids_logprobs_idx[recv_obj_index],
                    return_text_in_logprobs,
                )
            )

    def detokenize_logprob_tokens(
        self,
        token_logprobs_val: List[float],
        token_logprobs_idx: List[int],
        decode_to_text: bool,
    ):
        if not decode_to_text:
            return [
                (logprob, token_id, None)
                for logprob, token_id in zip(token_logprobs_val, token_logprobs_idx)
            ]
        else:
            assert self.tokenizer is not None
            token_texts = self.tokenizer.batch_decode(token_logprobs_idx)
            return list(zip(token_logprobs_val, token_logprobs_idx, token_texts))

    def detokenize_top_logprobs_tokens(
        self,
        token_logprobs_val: List[float],
        token_logprobs_idx: List[int],
        decode_to_text: bool,
    ):
        # TODO: The current implementation only batches the detokenization for top-k tokens per single position.
        # We should batch all top-k tokens in all positions.
        ret = []
        for i in range(len(token_logprobs_val)):
            if token_logprobs_val[i]:
                ret.append(
                    self.detokenize_logprob_tokens(
                        token_logprobs_val[i], token_logprobs_idx[i], decode_to_text
                    )
                )
            else:
                ret.append(None)
        return ret

    def collect_metrics(self, state: ReqState, recv_obj: BatchStrOut, i: int):
        completion_tokens = (
            recv_obj.completion_tokens[i]
            if getattr(recv_obj, "completion_tokens", None)
            else 0
        )

        if state.first_token_time == 0.0:
            state.first_token_time = state.last_time = time.time()
            state.last_completion_tokens = completion_tokens
            self.metrics_collector.observe_time_to_first_token(
                state.first_token_time - state.created_time
            )
        else:
            num_new_tokens = completion_tokens - state.last_completion_tokens
            if num_new_tokens:
                new_time = time.time()
                interval = new_time - state.last_time
                self.metrics_collector.observe_inter_token_latency(
                    interval,
                    num_new_tokens,
                )
                state.last_time = new_time
                state.last_completion_tokens = completion_tokens

        if state.finished:
            self.metrics_collector.observe_one_finished_request(
                recv_obj.prompt_tokens[i],
                completion_tokens,
                recv_obj.cached_tokens[i],
                state.finished_time - state.created_time,
            )

    def dump_requests(self, state: ReqState, out_dict: dict):
        self.dump_request_list.append(
            (state.obj, out_dict, state.created_time, time.time())
        )

        if len(self.dump_request_list) >= self.dump_requests_threshold:
            filename = os.path.join(
                self.dump_requests_folder,
                datetime.now().strftime("%Y-%m-%d_%H-%M-%S") + ".pkl",
            )
            logger.info(f"Dump {len(self.dump_request_list)} requests to {filename}")

            to_dump = self.dump_request_list
            self.dump_request_list = []

            def background_task():
                os.makedirs(self.dump_requests_folder, exist_ok=True)
                with open(filename, "wb") as f:
                    pickle.dump(to_dump, f)

            # Schedule the task to run in the background without awaiting it
            asyncio.create_task(asyncio.to_thread(background_task))

    def _handle_open_session_req_output(self, recv_obj):
        self.session_futures[recv_obj.session_id].set_result(
            recv_obj.session_id if recv_obj.success else None
        )

    def _handle_update_weights_from_disk_req_output(self, recv_obj):
        if self.server_args.dp_size == 1:
            self.model_update_result.set_result(recv_obj)
        else:  # self.server_args.dp_size > 1
            self.model_update_tmp.append(recv_obj)
            # set future if the all results are recevied
            if len(self.model_update_tmp) == self.server_args.dp_size:
                self.model_update_result.set_result(self.model_update_tmp)


async def print_exception_wrapper(func):
    """
    Sometimes an asyncio function does not print exception.
    We do another wrapper to handle the exception.
    """
    try:
        await func()
    except Exception:
        traceback = get_exception_traceback()
        logger.error(f"TokenizerManager hit an exception: {traceback}")
        kill_process_tree(os.getpid(), include_parent=True)
        sys.exit(1)


class SignalHandler:
    def __init__(self, tokenizer_manager: TokenizerManager):
        self.tokenizer_manager = tokenizer_manager

    def signal_handler(self, signum=None, frame=None):
        logger.warning(
            f"SIGTERM received. {signum=} {frame=}. Draining requests and shutting down..."
        )
        self.tokenizer_manager.gracefully_exit = True


T = TypeVar("T")


class _Communicator(Generic[T]):
    """Note: The communicator now only run up to 1 in-flight request at any time."""

    def __init__(self, sender, fan_out: int):
        self._sender = sender
        self._fan_out = fan_out
        self._result_event: Optional[asyncio.Event] = None
        self._result_values: Optional[List[T]] = None
        self._ready_queue: Deque[asyncio.Future] = deque()

    async def __call__(self, obj):
        await self.call_send(obj)
        return await self.call_await()

    async def call_send(self, obj):
        ready_event = asyncio.Event()
        if self._result_event is not None or len(self._ready_queue) > 0:
            self._ready_queue.append(ready_event)
            await ready_event.wait()
            assert self._result_event is None
            assert self._result_values is None

        if obj:
            self._sender.send_pyobj(obj)

    async def call_await(self):
        self._result_event = asyncio.Event()
        self._result_values = []
        await self._result_event.wait()
        result_values = self._result_values
        self._result_event = self._result_values = None

        if len(self._ready_queue) > 0:
            self._ready_queue.popleft().set()

        return result_values

    def handle_recv(self, recv_obj: T):
        self._result_values.append(recv_obj)
        if len(self._result_values) == self._fan_out:
            self._result_event.set()<|MERGE_RESOLUTION|>--- conflicted
+++ resolved
@@ -286,17 +286,13 @@
         self.resume_memory_occupation_communicator = _Communicator(
             self.send_to_scheduler, server_args.dp_size
         )
-<<<<<<< HEAD
+        self.slow_down_communicator = _Communicator(
+            self.send_to_scheduler, server_args.dp_size
+        )
         self.profile_communicator = _Communicator(
             self.send_to_scheduler, server_args.dp_size
         )
         self.flush_cache_communicator = _Communicator(
-=======
-        self.slow_down_communicator = _Communicator(
-            self.send_to_scheduler, server_args.dp_size
-        )
-        self.start_profile_communicator = _Communicator(
->>>>>>> 439ff516
             self.send_to_scheduler, server_args.dp_size
         )
         self.get_internal_state_communicator = _Communicator(
@@ -350,13 +346,12 @@
                     self.resume_memory_occupation_communicator.handle_recv,
                 ),
                 (
-<<<<<<< HEAD
+                    SlowDownReqOutput,
+                    self.slow_down_communicator.handle_recv,
+                ),
+                (
                     FlushCacheReqOutput,
                     self.flush_cache_communicator.handle_recv,
-=======
-                    SlowDownReqOutput,
-                    self.slow_down_communicator.handle_recv,
->>>>>>> 439ff516
                 ),
                 (
                     ProfileReqOutput,
