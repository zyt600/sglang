# Copyright 2023-2024 SGLang Team
# Licensed under the Apache License, Version 2.0 (the "License");
# you may not use this file except in compliance with the License.
# You may obtain a copy of the License at
#
#     http://www.apache.org/licenses/LICENSE-2.0
#
# Unless required by applicable law or agreed to in writing, software
# distributed under the License is distributed on an "AS IS" BASIS,
# WITHOUT WARRANTIES OR CONDITIONS OF ANY KIND, either express or implied.
# See the License for the specific language governing permissions and
# limitations under the License.
# ==============================================================================
"""Common utilities."""
import base64
import builtins
import ctypes
import dataclasses
import importlib
import io
import ipaddress
import itertools
import json
import logging
import os
import pickle
import random
import re
import resource
import shutil
import signal
import socket
import subprocess
import sys
import tempfile
import threading
import time
import traceback
import warnings
from contextlib import contextmanager
from enum import Enum
from functools import lru_cache
from importlib.metadata import PackageNotFoundError, version
from importlib.util import find_spec
from io import BytesIO
from multiprocessing.reduction import ForkingPickler
from pathlib import Path
from typing import (
    Any,
    Callable,
    Dict,
    Generic,
    List,
    Optional,
    Protocol,
    Set,
    Tuple,
    TypeVar,
    Union,
)

import numpy as np
import psutil
import requests
import torch
import torch.distributed
import torch.distributed as dist
import triton
import zmq
from fastapi.responses import ORJSONResponse
from packaging import version as pkg_version
from PIL import Image
from starlette.routing import Mount
from torch import nn
from torch.func import functional_call
from torch.library import Library
from torch.profiler import ProfilerActivity, profile, record_function
from torch.utils._contextlib import _DecoratorContextManager
from triton.runtime.cache import (
    FileCacheManager,
    default_cache_dir,
    default_dump_dir,
    default_override_dir,
)

logger = logging.getLogger(__name__)

show_time_cost = False
time_infos = {}

HIP_FP8_E4M3_FNUZ_MAX = 224.0


def get_bool_env_var(name: str, default: str = "false") -> bool:
    value = os.getenv(name, default)
    return value.lower() in ("true", "1")


# https://pytorch.org/docs/stable/notes/hip.html#checking-for-hip
def is_hip() -> bool:
    return torch.version.hip is not None


if is_hip():
    FP8_E4M3_MAX = HIP_FP8_E4M3_FNUZ_MAX
else:
    FP8_E4M3_MAX = torch.finfo(torch.float8_e4m3fn).max

FP8_E4M3_MIN = -FP8_E4M3_MAX

builtins.FP8_E4M3_MAX = FP8_E4M3_MAX
builtins.FP8_E4M3_MIN = FP8_E4M3_MIN


def is_rocm() -> bool:
    return torch.cuda.is_available() and torch.version.hip


def is_cuda():
    return torch.cuda.is_available() and torch.version.cuda


def is_cuda_alike():
    return is_cuda() or is_hip()


def is_hpu() -> bool:
    return hasattr(torch, "hpu") and torch.hpu.is_available()


def is_xpu() -> bool:
    return hasattr(torch, "xpu") and torch.xpu.is_available()


def is_flashinfer_available():
    """
    Check whether flashinfer is available.
    As of Oct. 6, 2024, it is only available on NVIDIA GPUs.
    """
    if not get_bool_env_var("SGLANG_IS_FLASHINFER_AVAILABLE", default="true"):
        return False
    return importlib.util.find_spec("flashinfer") is not None and is_cuda()


def is_cuda_available():
    return is_cuda()


_ENABLE_TORCH_INFERENCE_MODE = get_bool_env_var(
    "SGLANG_ENABLE_TORCH_INFERENCE_MODE", "false"
)


class DynamicGradMode(_DecoratorContextManager):
    """
    A combination of torch.no_grad and torch.inference_mode,
    with their behavior controlled by an environment variable. Just refer to them.
    """

    @staticmethod
    def set_inference_mode(mode: bool):
        if isinstance(mode, bool):
            global _ENABLE_TORCH_INFERENCE_MODE

            _ENABLE_TORCH_INFERENCE_MODE = mode
        else:
            logger.warning("mode is not a boolean object")

    def __init__(self, mode=True):
        if not torch._jit_internal.is_scripting():
            super().__init__()
        if _ENABLE_TORCH_INFERENCE_MODE:
            self.mode = mode
        else:
            self.prev = False

    def __new__(cls, mode_or_orig_func=True if _ENABLE_TORCH_INFERENCE_MODE else None):
        if mode_or_orig_func is None or isinstance(mode_or_orig_func, bool):
            return super().__new__(cls)
        return cls()(mode_or_orig_func)

    def __enter__(self) -> None:
        if _ENABLE_TORCH_INFERENCE_MODE:
            self._inference_mode_context = torch._C._InferenceMode(self.mode)
            self._inference_mode_context.__enter__()
        else:
            self.prev = torch.is_grad_enabled()
            torch.set_grad_enabled(False)

    def __exit__(self, exc_type: Any, exc_value: Any, traceback: Any) -> None:
        if _ENABLE_TORCH_INFERENCE_MODE:
            self._inference_mode_context.__exit__(exc_type, exc_value, traceback)
        else:
            torch.set_grad_enabled(self.prev)

    def clone(self) -> "DynamicGradMode":
        r"""
        Create a copy of this class
        """
        if _ENABLE_TORCH_INFERENCE_MODE:
            return self.__class__(self.mode)
        else:
            return self.__class__()


def enable_colocated_batch_gen():
    return get_bool_env_var("SGLANG_ENABLE_COLOCATED_BATCH_GEN", "false")


def enable_show_time_cost():
    global show_time_cost
    show_time_cost = True


class TimeInfo:
    def __init__(self, name, interval=0.1, color=0, indent=0):
        self.name = name
        self.interval = interval
        self.color = color
        self.indent = indent

        self.acc_time = 0
        self.last_acc_time = 0

    def check(self):
        if self.acc_time - self.last_acc_time > self.interval:
            self.last_acc_time = self.acc_time
            return True
        return False

    def pretty_print(self):
        print(f"\x1b[{self.color}m", end="")
        print("-" * self.indent * 2, end="")
        print(f"{self.name}: {self.acc_time:.3f}s\x1b[0m")


def mark_start(name, interval=0.1, color=0, indent=0):
    global time_infos, show_time_cost
    if not show_time_cost:
        return
    torch.cuda.synchronize()
    if time_infos.get(name, None) is None:
        time_infos[name] = TimeInfo(name, interval, color, indent)
    time_infos[name].acc_time -= time.time()


def mark_end(name):
    global time_infos, show_time_cost
    if not show_time_cost:
        return
    torch.cuda.synchronize()
    time_infos[name].acc_time += time.time()
    if time_infos[name].check():
        time_infos[name].pretty_print()


def calculate_time(show=False, min_cost_ms=0.0):
    def wrapper(func):
        def inner_func(*args, **kwargs):
            torch.cuda.synchronize()
            if show:
                start_time = time.time()
            result = func(*args, **kwargs)
            torch.cuda.synchronize()
            if show:
                cost_time = (time.time() - start_time) * 1000
                if cost_time > min_cost_ms:
                    print(f"Function {func.__name__} took {cost_time} ms to run.")
            return result

        return inner_func

    return wrapper


def get_available_gpu_memory(device, gpu_id, distributed=False, empty_cache=True):
    """
    Get available memory for cuda:gpu_id device.
    When distributed is True, the available memory is the minimum available memory of all GPUs.
    """
    if device == "cuda":
        num_gpus = torch.cuda.device_count()
        assert gpu_id < num_gpus

        if torch.cuda.current_device() != gpu_id:
            print(
                f"WARNING: current device is not {gpu_id}, but {torch.cuda.current_device()}, ",
                "which may cause useless memory allocation for torch CUDA context.",
            )

        if empty_cache:
            torch.cuda.empty_cache()
        free_gpu_memory, _ = torch.cuda.mem_get_info(gpu_id)

    elif device == "xpu":
        num_gpus = torch.xpu.device_count()
        assert gpu_id < num_gpus

        if torch.xpu.current_device() != gpu_id:
            print(
                f"WARNING: current device is not {gpu_id}, but {torch.xpu.current_device()}, ",
                "which may cause useless memory allocation for torch XPU context.",
            )

        if empty_cache:
            torch.xpu.empty_cache()
        used_memory = torch.xpu.memory_allocated()
        total_gpu_memory = torch.xpu.get_device_properties(gpu_id).total_memory
        free_gpu_memory = total_gpu_memory - used_memory

    elif device == "hpu":
        num_gpus = torch.hpu.device_count()
        assert gpu_id < num_gpus

        if torch.hpu.current_device() != gpu_id:
            print(
                f"WARNING: current device is not {gpu_id}, but {torch.hpu.current_device()}, ",
                "which may cause useless memory allocation for torch HPU context.",
            )

        free_gpu_memory, total_gpu_memory = torch.hpu.mem_get_info()

    elif device == "cpu":
        # TODO: rename the variables in the current function to be not GPU specific
        free_gpu_memory = psutil.virtual_memory().available

    if distributed:
        tensor = torch.tensor(free_gpu_memory, dtype=torch.float32).to(
            torch.device(device, gpu_id)
        )
        torch.distributed.all_reduce(tensor, op=torch.distributed.ReduceOp.MIN)
        free_gpu_memory = tensor.item()

    return free_gpu_memory / (1 << 30)


def is_pin_memory_available() -> bool:
    return torch.cuda.is_available()


_CPU_OFFLOAD_BYTES = 0
_CPU_OFFLOAD_MAX_BYTES = 0


def set_cpu_offload_max_bytes(max_bytes: int) -> None:
    global _CPU_OFFLOAD_MAX_BYTES, _CPU_OFFLOAD_BYTES
    _CPU_OFFLOAD_BYTES = 0
    _CPU_OFFLOAD_MAX_BYTES = max_bytes


def maybe_offload_to_cpu(module: torch.nn.Module) -> torch.nn.Module:
    device = next(module.parameters()).device

    if device == torch.device("cpu"):
        return module

    global _CPU_OFFLOAD_MAX_BYTES, _CPU_OFFLOAD_BYTES
    if _CPU_OFFLOAD_BYTES >= _CPU_OFFLOAD_MAX_BYTES:
        return module

    pin_memory = is_pin_memory_available()
    # offload parameters to CPU
    # use pin_memory if possible, which helps cudagraph capture speed
    offloaded_parameters = False
    for p in module.parameters():
        if _CPU_OFFLOAD_BYTES >= _CPU_OFFLOAD_MAX_BYTES:
            # we use per-parameter offloading
            # one module might have some parameters offloaded and some not
            break

        # `torch.empty_like` does not support `pin_memory` argument
        cpu_data = torch.empty_strided(
            size=p.data.size(),
            stride=p.data.stride(),
            dtype=p.data.dtype,
            layout=p.data.layout,
            device="cpu",
            pin_memory=pin_memory,
        )
        cpu_data.copy_(p.data)
        p.data = cpu_data
        _CPU_OFFLOAD_BYTES += p.data.numel() * p.data.element_size()
        offloaded_parameters = True

    if offloaded_parameters:
        original_forward = module.forward

        def forward(*args, **kwargs):
            module.forward = original_forward
            device_state = {
                # here we blindly call `to(device)`
                # if the parameter is already on the device, it will be a no-op
                k: v.to(device, non_blocking=True)
                for k, v in module.state_dict().items()
            }
            output = functional_call(module, device_state, args=args, kwargs=kwargs)
            module.forward = forward
            return output

        module.forward = forward

    return module


class LayerFn(Protocol):

    def __call__(self, layer_id: int, prefix: str) -> torch.nn.Module: ...


def make_layers(
    num_hidden_layers: int,
    layer_fn: LayerFn,
    prefix: str = "",
) -> Tuple[int, int, torch.nn.ModuleList]:
    """Make a list of layers with the given layer function"""
    modules = torch.nn.ModuleList(
        [
            maybe_offload_to_cpu(layer_fn(idx=idx, prefix=add_prefix(idx, prefix)))
            for idx in range(num_hidden_layers)
        ]
    )
    return modules


def set_random_seed(seed: int) -> None:
    """Set the random seed for all libraries."""
    random.seed(seed)
    np.random.seed(seed)
    torch.manual_seed(seed)
    if torch.cuda.is_available():
        torch.cuda.manual_seed_all(seed)


def is_port_available(port):
    """Return whether a port is available."""
    with socket.socket(socket.AF_INET, socket.SOCK_STREAM) as s:
        try:
            s.setsockopt(socket.SOL_SOCKET, socket.SO_REUSEADDR, 1)
            s.bind(("", port))
            s.listen(1)
            return True
        except socket.error:
            return False
        except OverflowError:
            return False


def decode_video_base64(video_base64):
    from PIL import Image

    # Decode the base64 string
    video_bytes = base64.b64decode(video_base64)

    # Placeholder for the start indices of each PNG image
    img_starts = []

    frame_format = "PNG"  # str(os.getenv('FRAME_FORMAT', "JPEG"))

    assert frame_format in [
        "PNG",
        "JPEG",
    ], "FRAME_FORMAT must be either 'PNG' or 'JPEG'"

    if frame_format == "PNG":
        # Find each PNG start signature to isolate images
        i = 0
        while i < len(video_bytes) - 7:  # Adjusted for the length of the PNG signature
            # Check if we found the start of a PNG file
            if (
                video_bytes[i] == 0x89
                and video_bytes[i + 1] == 0x50
                and video_bytes[i + 2] == 0x4E
                and video_bytes[i + 3] == 0x47
                and video_bytes[i + 4] == 0x0D
                and video_bytes[i + 5] == 0x0A
                and video_bytes[i + 6] == 0x1A
                and video_bytes[i + 7] == 0x0A
            ):
                img_starts.append(i)
                i += 8  # Skip the PNG signature
            else:
                i += 1
    else:
        # Find each JPEG start (0xFFD8) to isolate images
        i = 0
        while (
            i < len(video_bytes) - 1
        ):  # Adjusted for the length of the JPEG SOI signature
            # Check if we found the start of a JPEG file
            if video_bytes[i] == 0xFF and video_bytes[i + 1] == 0xD8:
                img_starts.append(i)
                # Move to the next byte to continue searching for the next image start
                i += 2
            else:
                i += 1

    frames = []
    for start_idx in img_starts:
        # Assuming each image is back-to-back, the end of one image is the start of another
        # The last image goes until the end of the byte string
        end_idx = (
            img_starts[img_starts.index(start_idx) + 1]
            if img_starts.index(start_idx) + 1 < len(img_starts)
            else len(video_bytes)
        )
        img_bytes = video_bytes[start_idx:end_idx]

        # Convert bytes to a PIL Image
        img = Image.open(BytesIO(img_bytes))

        # Convert PIL Image to a NumPy array
        frame = np.array(img)

        # Append the frame to the list of frames
        frames.append(frame)

    # Ensure there's at least one frame to avoid errors with np.stack
    if frames:
        return np.stack(frames, axis=0), img.size
    else:
        return np.array([]), (
            0,
            0,
        )  # Return an empty array and size tuple if no frames were found


def load_audio(audio_file: str, sr: int = 16000, mono: bool = True) -> np.ndarray:
    # Use soundfile here, since librosa use it under the hood,
    # and librosa will not support audio loading in the future
    import soundfile as sf
    from scipy.signal import resample

    # Load audio data
    if isinstance(audio_file, bytes):
        audio, original_sr = sf.read(BytesIO(audio_file))
    elif audio_file.startswith("data:"):
        audio_file = audio_file.split(",")[1]
        audio, original_sr = sf.read(BytesIO(base64.b64decode(audio_file)))
    elif audio_file.startswith("http://") or audio_file.startswith("https://"):
        timeout = int(os.getenv("REQUEST_TIMEOUT", "5"))
        response = requests.get(audio_file, stream=True, timeout=timeout)
        audio_file = BytesIO(response.content)
        response.close()
        audio, original_sr = sf.read(audio_file)
    elif isinstance(audio_file, str):
        audio, original_sr = sf.read(audio_file)
    else:
        raise ValueError(f"Invalid audio format: {audio_file}")

    # Resample audio if the original sample rate is different from the desired sample rate
    if original_sr != sr:
        num_samples = int(len(audio) * float(sr) / original_sr)
        audio = resample(audio, num_samples)

    # Convert to mono if requested and audio is stereo
    if mono and len(audio.shape) > 1:
        audio = np.mean(audio, axis=1)

    return audio


def encode_video(video_path, frame_count_limit=None):
    # Lazy import because decord is not available on some arm platforms.
    from decord import VideoReader, cpu

    if not os.path.exists(video_path):
        logger.error(f"Video {video_path} does not exist")
        return []

    if frame_count_limit == 0:
        return []

    def uniform_sample(l, n):
        gap = len(l) / n
        idxs = [int(i * gap + gap / 2) for i in range(n)]
        return [l[i] for i in idxs]

    vr = VideoReader(video_path, ctx=cpu(0))
    sample_fps = round(vr.get_avg_fps() / 1)  # FPS
    frame_indices = [i for i in range(0, len(vr), sample_fps)]
    if frame_count_limit is not None and len(frame_indices) > frame_count_limit:
        frame_indices = uniform_sample(frame_indices, frame_count_limit)

    frames = vr.get_batch(frame_indices).asnumpy()
    frames = [Image.fromarray(v.astype("uint8")) for v in frames]
    return frames


def load_image(
    image_file: Union[Image.Image, str, bytes],
) -> tuple[Image.Image, tuple[int, int]]:
    image = image_size = None
    if isinstance(image_file, Image.Image):
        image = image_file
        image_size = (image.width, image.height)
    elif isinstance(image_file, bytes):
        image = Image.open(BytesIO(image_file))
    elif image_file.startswith("http://") or image_file.startswith("https://"):
        timeout = int(os.getenv("REQUEST_TIMEOUT", "3"))
        response = requests.get(image_file, stream=True, timeout=timeout).raw
        image = Image.open(response)
        response.close()
    elif image_file.lower().endswith(("png", "jpg", "jpeg", "webp", "gif")):
        image = Image.open(image_file)
    elif image_file.startswith("data:"):
        image_file = image_file.split(",")[1]
        image = Image.open(BytesIO(base64.b64decode(image_file)))
    elif image_file.startswith("video:"):
        image_file = image_file.replace("video:", "")
        image, image_size = decode_video_base64(image_file)
    elif isinstance(image_file, str):
        image = Image.open(BytesIO(base64.b64decode(image_file)))
    else:
        raise ValueError(f"Invalid image: {image}")

    return image, image_size


def suppress_other_loggers():
    warnings.filterwarnings(
        "ignore", category=UserWarning, message="The given NumPy array is not writable"
    )

    try:
        from vllm.logger import logger as vllm_default_logger
    except ImportError:
        return

    vllm_default_logger.setLevel(logging.WARN)
    logging.getLogger("vllm.distributed.device_communicators.pynccl").setLevel(
        logging.WARN
    )
    logging.getLogger("vllm.distributed.device_communicators.shm_broadcast").setLevel(
        logging.WARN
    )
    logging.getLogger("vllm.config").setLevel(logging.ERROR)


def assert_pkg_version(pkg: str, min_version: str, message: str):
    try:
        installed_version = version(pkg)
        if pkg_version.parse(installed_version) < pkg_version.parse(min_version):
            raise Exception(
                f"{pkg} is installed with version {installed_version}, which "
                f"is less than the minimum required version {min_version}. " + message
            )
    except PackageNotFoundError:
        raise Exception(
            f"{pkg} with minimum required version {min_version} is not installed. "
            + message
        )


def kill_process_tree(parent_pid, include_parent: bool = True, skip_pid: int = None):
    """Kill the process and all its child processes."""
    # Remove sigchld handler to avoid spammy logs.
    if threading.current_thread() is threading.main_thread():
        signal.signal(signal.SIGCHLD, signal.SIG_DFL)

    if parent_pid is None:
        parent_pid = os.getpid()
        include_parent = False

    try:
        itself = psutil.Process(parent_pid)
    except psutil.NoSuchProcess:
        return

    children = itself.children(recursive=True)
    for child in children:
        if child.pid == skip_pid:
            continue
        try:
            child.kill()
        except psutil.NoSuchProcess:
            pass

    if include_parent:
        try:
            if parent_pid == os.getpid():
                itself.kill()
                sys.exit(0)

            itself.kill()

            # Sometime processes cannot be killed with SIGKILL (e.g, PID=1 launched by kubernetes),
            # so we send an additional signal to kill them.
            itself.send_signal(signal.SIGQUIT)
        except psutil.NoSuchProcess:
            pass


def monkey_patch_p2p_access_check():
    """
    Monkey patch the slow p2p access check.
    NOTE: We assume the p2p access is always allowed, which can be wrong for some setups.
    """

    import sglang.srt.distributed.device_communicators.custom_all_reduce_utils as tgt

    setattr(tgt, "gpu_p2p_access_check", lambda *arg, **kwargs: True)

    # Suppress the warnings from this delete function when using sglang.bench_one_batch
    from sglang.srt.distributed.device_communicators.custom_all_reduce import (
        CustomAllreduce,
    )

    setattr(CustomAllreduce, "__del__", lambda *args, **kwargs: None)


def monkey_patch_vllm_gguf_config():
    try:
        from vllm.model_executor.layers.quantization.gguf import (
            GGUFConfig,
            GGUFEmbeddingMethod,
            GGUFLinearMethod,
        )
    except ImportError:
        return

    from sglang.srt.layers.linear import LinearBase
    from sglang.srt.layers.vocab_parallel_embedding import VocabParallelEmbedding

    def get_quant_method_with_embedding_replaced(
        self, layer: torch.nn.Module, prefix: str
    ) -> Optional["QuantizeMethodBase"]:
        if isinstance(layer, LinearBase):
            return GGUFLinearMethod(self)
        elif isinstance(layer, VocabParallelEmbedding):
            # patch to own VocabParallelEmbedding
            return GGUFEmbeddingMethod(self)
        return None

    setattr(GGUFConfig, "get_quant_method", get_quant_method_with_embedding_replaced)


def maybe_set_triton_cache_manager() -> None:
    """Set environment variable to tell Triton to use a
    custom cache manager"""
    cache_manger = os.environ.get("TRITON_CACHE_MANAGER", None)
    if cache_manger is None:
        manager = "sglang.srt.utils:CustomCacheManager"
        logger.debug("Setting Triton cache manager to: %s", manager)
        os.environ["TRITON_CACHE_MANAGER"] = manager


class CustomCacheManager(FileCacheManager):
    # Adapted from: https://github.com/tdoublep/vllm/blob/3307522289fdfefe323b6c00d0db696651989a2f/vllm/triton_utils/custom_cache_manager.py
    def __init__(self, key, override=False, dump=False):

        self.key = key
        self.lock_path = None
        if dump:
            self.cache_dir = default_dump_dir()
            self.cache_dir = os.path.join(self.cache_dir, self.key)
            self.lock_path = os.path.join(self.cache_dir, "lock")
            os.makedirs(self.cache_dir, exist_ok=True)
        elif override:
            self.cache_dir = default_override_dir()
            self.cache_dir = os.path.join(self.cache_dir, self.key)
        else:
            # create cache directory if it doesn't exist
            self.cache_dir = (
                os.getenv("TRITON_CACHE_DIR", "").strip() or default_cache_dir()
            )
            if self.cache_dir:
                self.cache_dir = f"{self.cache_dir}_{os.getpid()}"
                self.cache_dir = os.path.join(self.cache_dir, self.key)
                self.lock_path = os.path.join(self.cache_dir, "lock")
                os.makedirs(self.cache_dir, exist_ok=True)
            else:
                raise RuntimeError("Could not create or locate cache dir")


def set_ulimit(target_soft_limit=65535):
    resource_type = resource.RLIMIT_NOFILE
    current_soft, current_hard = resource.getrlimit(resource_type)

    if current_soft < target_soft_limit:
        try:
            resource.setrlimit(resource_type, (target_soft_limit, current_hard))
        except ValueError as e:
            logger.warning(f"Fail to set RLIMIT_NOFILE: {e}")


def add_api_key_middleware(app, api_key: str):
    @app.middleware("http")
    async def authentication(request, call_next):
        if request.method == "OPTIONS":
            return await call_next(request)
        if request.url.path.startswith("/health"):
            return await call_next(request)
        if request.headers.get("Authorization") != "Bearer " + api_key:
            return ORJSONResponse(content={"error": "Unauthorized"}, status_code=401)
        return await call_next(request)


def prepare_model_and_tokenizer(model_path: str, tokenizer_path: str):
    if get_bool_env_var("SGLANG_USE_MODELSCOPE"):
        if not os.path.exists(model_path):
            from modelscope import snapshot_download

            model_path = snapshot_download(model_path)
            tokenizer_path = snapshot_download(
                tokenizer_path, ignore_patterns=["*.bin", "*.safetensors"]
            )
    return model_path, tokenizer_path


def configure_logger(server_args, prefix: str = ""):
    if SGLANG_LOGGING_CONFIG_PATH := os.getenv("SGLANG_LOGGING_CONFIG_PATH"):
        if not os.path.exists(SGLANG_LOGGING_CONFIG_PATH):
            raise Exception(
                "Setting SGLANG_LOGGING_CONFIG_PATH from env with "
                f"{SGLANG_LOGGING_CONFIG_PATH} but it does not exist!"
            )
        with open(SGLANG_LOGGING_CONFIG_PATH, encoding="utf-8") as file:
            custom_config = json.loads(file.read())
        logging.config.dictConfig(custom_config)
        return
    format = f"[%(asctime)s{prefix}] %(message)s"
    # format = f"[%(asctime)s.%(msecs)03d{prefix}] %(message)s"
    logging.basicConfig(
        level=getattr(logging, server_args.log_level.upper()),
        format=format,
        datefmt="%Y-%m-%d %H:%M:%S",
        force=True,
    )


# source: https://github.com/vllm-project/vllm/blob/93b38bea5dd03e1b140ca997dfaadef86f8f1855/vllm/lora/utils.py#L9
def replace_submodule(
    model: nn.Module, module_name: str, new_module: nn.Module
) -> nn.Module:
    """Replace a submodule in a model with a new module."""
    parent = model.get_submodule(".".join(module_name.split(".")[:-1]))
    target_name = module_name.split(".")[-1]
    setattr(parent, target_name, new_module)
    return new_module


def set_weight_attrs(
    weight: torch.Tensor,
    weight_attrs: Optional[Dict[str, Any]],
):
    """Set attributes on a weight tensor.

    This method is used to set attributes on a weight tensor. This method
    will not overwrite existing attributes.

    Args:
        weight: The weight tensor.
        weight_attrs: A dictionary of attributes to set on the weight tensor.
    """
    if weight_attrs is None:
        return
    for key, value in weight_attrs.items():
        assert not hasattr(weight, key), f"Overwriting existing tensor attribute: {key}"
        setattr(weight, key, value)


def broadcast_pyobj(
    data: List[Any],
    rank: int,
    dist_group: Optional[torch.distributed.ProcessGroup] = None,
    src: int = 0,
    force_cpu_device: bool = True,
):
    """Broadcast inputs from rank=0 to all other ranks with torch.dist backend."""
    device = torch.device(
        "cuda" if torch.cuda.is_available() and not force_cpu_device else "cpu"
    )

    if rank == 0:
        if len(data) == 0:
            tensor_size = torch.tensor([0], dtype=torch.long, device=device)
            dist.broadcast(tensor_size, src=src, group=dist_group)
        else:
            serialized_data = pickle.dumps(data)
            size = len(serialized_data)

            tensor_data = torch.ByteTensor(
                np.frombuffer(serialized_data, dtype=np.uint8)
            ).to(device)
            tensor_size = torch.tensor([size], dtype=torch.long, device=device)

            dist.broadcast(tensor_size, src=src, group=dist_group)
            dist.broadcast(tensor_data, src=src, group=dist_group)
        return data
    else:
        tensor_size = torch.tensor([0], dtype=torch.long, device=device)
        dist.broadcast(tensor_size, src=src, group=dist_group)
        size = tensor_size.item()

        if size == 0:
            return []

        tensor_data = torch.empty(size, dtype=torch.uint8, device=device)
        dist.broadcast(tensor_data, src=src, group=dist_group)

        serialized_data = bytes(tensor_data.cpu().numpy())
        data = pickle.loads(serialized_data)
        return data


step_counter = 0


def pytorch_profile(name, func, *args, data_size=-1):
    """
    Args:
        name (string): the name of recorded function.
        func: the function to be profiled.
        args: the arguments of the profiled function.
        data_size (int): some measurement of the computation complexity.
            Usually, it could be the batch size.
    """
    global step_counter
    os.makedirs("trace", exist_ok=True)
    with profile(
        activities=[ProfilerActivity.CPU, ProfilerActivity.CUDA],
        # schedule=torch.profiler.schedule(wait=1, warmup=1, active=3, repeat=2),
        # on_trace_ready=tensorboard_trace_handler('./log_dir'),
        record_shapes=True,
        profile_memory=True,
        with_stack=True,
    ) as prof:
        with record_function(name):
            with open(f"trace/size_{step_counter}.json", "w") as f:
                json.dump({"size": data_size}, f)
            result = func(*args)
    prof.export_chrome_trace(f"trace/{name}_{step_counter}.json")
    step_counter += 1
    return result


def get_zmq_socket(
    context: zmq.Context, socket_type: zmq.SocketType, endpoint: str, bind: bool
):
    mem = psutil.virtual_memory()
    total_mem = mem.total / 1024**3
    available_mem = mem.available / 1024**3
    if total_mem > 32 and available_mem > 16:
        buf_size = int(0.5 * 1024**3)
    else:
        buf_size = -1

    socket = context.socket(socket_type)

    def set_send_opt():
        socket.setsockopt(zmq.SNDHWM, 0)
        socket.setsockopt(zmq.SNDBUF, buf_size)

    def set_recv_opt():
        socket.setsockopt(zmq.RCVHWM, 0)
        socket.setsockopt(zmq.RCVBUF, buf_size)

    if socket_type == zmq.PUSH:
        set_send_opt()
    elif socket_type == zmq.PULL:
        set_recv_opt()
    elif socket_type == zmq.DEALER:
        set_send_opt()
        set_recv_opt()
    else:
        raise ValueError(f"Unsupported socket type: {socket_type}")

    if bind:
        socket.bind(endpoint)
    else:
        socket.connect(endpoint)

    return socket


def dump_to_file(dirpath, name, value):
    from sglang.srt.distributed import get_tensor_model_parallel_rank

    if get_tensor_model_parallel_rank() != 0:
        return

    os.makedirs(dirpath, exist_ok=True)
    if value.dtype is torch.bfloat16:
        value = value.float()
    value = value.cpu().numpy()
    output_filename = os.path.join(dirpath, f"pytorch_dump_{name}.npy")
    logger.info(f"Dump a tensor to {output_filename}. Shape = {value.shape}")
    np.save(output_filename, value)


def is_triton_3():
    return triton.__version__.startswith("3.")


def maybe_torch_compile(*args, **kwargs):
    """
    torch.compile does not work for triton 2.2.0, which is needed in xlm1's jax.
    Therefore, we disable it here.
    """

    def decorator(func):
        if is_triton_3():
            return torch.compile(*args, **kwargs)(func)
        return func

    return decorator


def delete_directory(dirpath):
    try:
        # This will remove the directory and all its contents
        shutil.rmtree(dirpath)
    except OSError as e:
        print(f"Warning: {dirpath} : {e.strerror}")


# Temporary directory for prometheus multiprocess mode
# Cleaned up automatically when this object is garbage collected
prometheus_multiproc_dir: tempfile.TemporaryDirectory


def set_prometheus_multiproc_dir():
    # Set prometheus multiprocess directory
    # sglang uses prometheus multiprocess mode
    # we need to set this before importing prometheus_client
    # https://prometheus.github.io/client_python/multiprocess/
    global prometheus_multiproc_dir

    if "PROMETHEUS_MULTIPROC_DIR" in os.environ:
        logger.debug("User set PROMETHEUS_MULTIPROC_DIR detected.")
        prometheus_multiproc_dir = tempfile.TemporaryDirectory(
            dir=os.environ["PROMETHEUS_MULTIPROC_DIR"]
        )
    else:
        prometheus_multiproc_dir = tempfile.TemporaryDirectory()
        os.environ["PROMETHEUS_MULTIPROC_DIR"] = prometheus_multiproc_dir.name
    logger.debug(f"PROMETHEUS_MULTIPROC_DIR: {os.environ['PROMETHEUS_MULTIPROC_DIR']}")


def add_prometheus_middleware(app):
    # We need to import prometheus_client after setting the env variable `PROMETHEUS_MULTIPROC_DIR`
    from prometheus_client import CollectorRegistry, make_asgi_app, multiprocess

    registry = CollectorRegistry()
    multiprocess.MultiProcessCollector(registry)
    metrics_route = Mount("/metrics", make_asgi_app(registry=registry))

    # Workaround for 307 Redirect for /metrics
    metrics_route.path_regex = re.compile("^/metrics(?P<path>.*)$")
    app.routes.append(metrics_route)


def bind_port(port):
    """Bind to a specific port, assuming it's available."""
    sock = socket.socket(socket.AF_INET, socket.SOCK_STREAM)
    sock.setsockopt(socket.SOL_SOCKET, socket.SO_REUSEADDR, 1)  # Allows address reuse
    sock.bind(("", port))
    sock.listen(1)
    return sock


def get_amdgpu_memory_capacity():
    try:
        # Run rocm-smi and capture the output
        result = subprocess.run(
            [
                "rocminfo | grep 'gfx' -A 100 | grep 'Pool 1' -A 5 | grep 'Size:' | awk '{print $2}'"
            ],
            stdout=subprocess.PIPE,
            stderr=subprocess.PIPE,
            shell=True,
            text=True,
        )
        if result.returncode != 0:
            raise RuntimeError(f"rocm-smi error: {result.stderr.strip()}")

        # Parse the output to extract memory values in MiB
        memory_values = [
            float(mem.split("(")[0].strip()) / 1024
            for mem in result.stdout.strip().split("\n")
        ]

        if not memory_values:
            raise ValueError("No GPU memory values found.")

        # Return the minimum memory value
        return min(memory_values)

    except FileNotFoundError:
        raise RuntimeError(
            "rocm-smi not found. Ensure AMD ROCm drivers are installed and accessible."
        )


def get_device_sm():
    if torch.cuda.is_available():
        major, minor = torch.cuda.get_device_capability()
        return major * 10 + minor
    return 0


def get_nvgpu_memory_capacity():
    try:
        # Run nvidia-smi and capture the output
        result = subprocess.run(
            ["nvidia-smi", "--query-gpu=memory.total", "--format=csv,noheader,nounits"],
            stdout=subprocess.PIPE,
            stderr=subprocess.PIPE,
            text=True,
        )

        if result.returncode != 0:
            raise RuntimeError(f"nvidia-smi error: {result.stderr.strip()}")

        # Parse the output to extract memory values
        memory_values = [
            float(mem)
            for mem in result.stdout.strip().split("\n")
            if re.match(r"^\d+(\.\d+)?$", mem.strip())
        ]

        if not memory_values:
            raise ValueError("No GPU memory values found.")

        # Return the minimum memory value
        return min(memory_values)

    except FileNotFoundError:
        raise RuntimeError(
            "nvidia-smi not found. Ensure NVIDIA drivers are installed and accessible."
        )


def get_hpu_memory_capacity():
    try:
        # Run hl-smi and capture the output
        result = subprocess.run(
            ["hl-smi --query | grep 'Total'"],
            stdout=subprocess.PIPE,
            stderr=subprocess.PIPE,
            shell=True,
            text=True,
        )

        if result.returncode != 0:
            raise RuntimeError(f"hl-smi error: {result.stderr.strip()}")

        # Parse the output to extract memory values in MiB
        memory_values = [
            float(mem.split(" ")[-2]) for mem in result.stdout.strip().split("\n")
        ]

        if not memory_values:
            raise ValueError("No GPU memory values found.")

        # Return the minimum memory value
        return min(memory_values)

    except FileNotFoundError:
        raise RuntimeError(
            "hl-smi not found. Ensure Habana drivers are installed and accessible."
        )


# Copy from pytorch and OpenRLHF to allow creating multiple main groups.
# https://github.com/pytorch/pytorch/blob/main/torch/distributed/distributed_c10d.py
# https://github.com/OpenRLHF/OpenRLHF/blob/main/openrlhf/utils/distributed_util.py
def init_custom_process_group(
    backend=None,
    init_method=None,
    timeout=None,
    world_size=-1,
    rank=-1,
    store=None,
    group_name=None,
    pg_options=None,
):
    from torch.distributed.distributed_c10d import (
        Backend,
        PrefixStore,
        _new_process_group_helper,
        _world,
        default_pg_timeout,
        rendezvous,
    )

    assert (store is None) or (
        init_method is None
    ), "Cannot specify both init_method and store."

    if store is not None:
        assert world_size > 0, "world_size must be positive if using store"
        assert rank >= 0, "rank must be non-negative if using store"
    elif init_method is None:
        init_method = "env://"

    if backend:
        backend = Backend(backend)
    else:
        backend = Backend("undefined")

    if timeout is None:
        timeout = default_pg_timeout

    # backward compatible API
    if store is None:
        rendezvous_iterator = rendezvous(init_method, rank, world_size, timeout=timeout)
        store, rank, world_size = next(rendezvous_iterator)
        store.set_timeout(timeout)

        # Use a PrefixStore to avoid accidental overrides of keys used by
        # different systems (e.g. RPC) in case the store is multi-tenant.
        store = PrefixStore(group_name, store)

    # NOTE: The pg_options parameter was renamed into backend_options in PyTorch 2.6.0
    # https://github.com/pytorch/pytorch/commit/a0c7029a75628cd5fa8df83c0de0ea98ee7fd844
    # We need to determine the appropriate parameter name based on PyTorch version
    pg_options_param_name = (
        "backend_options" if str(torch.__version__) >= "2.6" else "pg_options"
    )
    pg, _ = _new_process_group_helper(
        world_size,
        rank,
        [],
        backend,
        store,
        group_name=group_name,
        **{pg_options_param_name: pg_options},
        timeout=timeout,
    )

    _world.pg_group_ranks[pg] = {i: i for i in range(world_size)}

    return pg


def crash_on_warnings():
    # Crash on warning if we are running CI tests
    return get_bool_env_var("SGLANG_IS_IN_CI")


def print_warning_once(msg: str) -> None:
    # Set the stacklevel to 2 to print the caller's line info
    logger.warning(msg, stacklevel=2)


def get_device_name(device_id: int = 0) -> str:
    if hasattr(torch, "cuda") and torch.cuda.is_available():
        return torch.cuda.get_device_name(device_id)

    if hasattr(torch, "xpu") and torch.xpu.is_available():
        return torch.xpu.get_device_name(device_id)

    if hasattr(torch, "hpu") and torch.hpu.is_available():
        return torch.hpu.get_device_name(device_id)


@lru_cache(maxsize=1)
def is_habana_available() -> bool:
    return find_spec("habana_frameworks") is not None


@lru_cache(maxsize=8)
def get_device(device_id: Optional[int] = None) -> str:
    if hasattr(torch, "cuda") and torch.cuda.is_available():
        if device_id is None:
            return "cuda"
        return "cuda:{}".format(device_id)

    if hasattr(torch, "xpu") and torch.xpu.is_available():
        if device_id == None:
            return "xpu"
        return "xpu:{}".format(device_id)

    if is_habana_available():
        try:
            import habana_frameworks.torch.hpu

            if torch.hpu.is_available():
                if device_id == None:
                    return "hpu"
                return "hpu:{}".format(device_id)
        except ImportError as e:
            raise ImportError(
                "Habana frameworks detected, but failed to import 'habana_frameworks.torch.hpu'."
            )

    raise RuntimeError("No accelerator (CUDA, XPU, HPU) is available.")


@lru_cache(maxsize=1)
def get_device_count() -> int:
    if hasattr(torch, "cuda") and torch.cuda.is_available():
        try:
            return torch.cuda.device_count()
        except RuntimeError:
            return 0

    if hasattr(torch, "xpu") and torch.xpu.is_available():
        try:
            return torch.xpu.device_count()
        except RuntimeError:
            return 0

    if is_habana_available():
        try:
            import habana_frameworks.torch.hpu

            if torch.hpu.is_available():
                return torch.hpu.device_count()
        except (ImportError, RuntimeError):
            return 0

    return 0  # No accelerators available


def get_device_core_count(device_id: int = 0) -> int:
    if hasattr(torch, "cuda") and torch.cuda.is_available():
        return torch.cuda.get_device_properties(device_id).multi_processor_count

    return 0


def get_device_capability(device_id: int = 0) -> Tuple[int, int]:
    major, minor = None, None
    if hasattr(torch, "cuda") and torch.cuda.is_available():
        major, minor = torch.cuda.get_device_capability(device_id)

    if hasattr(torch, "xpu") and torch.xpu.is_available():
        major, minor, *_ = torch.xpu.get_device_capability(device_id)["version"].split(
            "."
        )
        major, minor = int(major), int(minor)

    if hasattr(torch, "hpu") and torch.hpu.is_available():
        try:
            # TODO(HandH1998): `get_device_capability` is not supported by `torch.hpu` for now.
            # Update this once the support is available.
            # major, minor = torch.hpu.get_device_capability(device_id)
            major, minor = None, None
        except Exception as e:
            raise RuntimeError(
                f"An error occurred while getting device capability of hpu: {e}."
            ) from e

    return major, minor


def get_compiler_backend() -> str:
    if hasattr(torch, "hpu") and torch.hpu.is_available():
        return "hpu_backend"

    return "inductor"


sglang_lib = Library("sglang", "FRAGMENT")  # noqa


# Some backends use pytorch version < 2.4.0 which doesn't
# support `torch.library.custom_op`.
def supports_custom_op() -> bool:
    return hasattr(torch.library, "custom_op")


def direct_register_custom_op(
    op_name: str,
    op_func: Callable,
    mutates_args: List[str],
    fake_impl: Optional[Callable] = None,
    target_lib: Optional[Library] = None,
):
    """
    `torch.library.custom_op` can have significant overhead because it
    needs to consider complicated dispatching logic. This function
    directly registers a custom op and dispatches it to the CUDA backend.
    See https://gist.github.com/youkaichao/ecbea9ec9fc79a45d2adce1784d7a9a5
    for more details.

    By default, the custom op is registered to the vLLM library. If you
    want to register it to a different library, you can pass the library
    object to the `target_lib` argument.

    IMPORTANT: the lifetime of the operator is tied to the lifetime of the
    library object. If you want to bind the operator to a different library,
    make sure the library object is alive when the operator is used.
    """
    import torch.library

    if hasattr(torch.library, "infer_schema"):
        schema_str = torch.library.infer_schema(op_func, mutates_args=mutates_args)
    else:
        # for pytorch 2.4
        import torch._custom_op.impl

        schema_str = torch._custom_op.impl.infer_schema(op_func, mutates_args)

    my_lib = target_lib or sglang_lib
    my_lib.define(op_name + schema_str)
    my_lib.impl(op_name, op_func, "CUDA")
    if fake_impl is not None:
        my_lib._register_fake(op_name, fake_impl)


def set_gpu_proc_affinity(
    tp_size: int,
    nnodes: int,
    gpu_id: int,
):
    # current process
    pid = os.getpid()
    p = psutil.Process(pid)

    tp_size_per_node = tp_size // nnodes

    # total physical cores
    total_pcores = psutil.cpu_count(logical=False)
    # physical cores per TP (N.B. more Cores than GPUs on node)
    num_cores_bind = total_pcores // tp_size_per_node

    # able to handle multiple DP per node
    start_cpu_id = (gpu_id * num_cores_bind) % total_pcores
    end_cpu_id = start_cpu_id + num_cores_bind

    if psutil.cpu_count() != psutil.cpu_count(logical=False):
        # HT on
        lower_cpu_ids = [id for id in range(start_cpu_id, end_cpu_id)]
        upper_cpu_ids = [id + total_pcores for id in range(start_cpu_id, end_cpu_id)]
        bind_cpu_ids = list(itertools.chain(lower_cpu_ids, upper_cpu_ids))
    else:
        # HT off
        bind_cpu_ids = [id for id in range(start_cpu_id, end_cpu_id)]

    # set cpu_affinity to current process
    p.cpu_affinity(bind_cpu_ids)
    logger.info(f"Process {pid} gpu_id {gpu_id} is running on CPUs: {p.cpu_affinity()}")


@lru_cache(maxsize=2)
def disable_request_logging() -> bool:
    return get_bool_env_var("SGLANG_DISABLE_REQUEST_LOGGING")


def dataclass_to_string_truncated(
    data, max_length=2048, skip_names: Optional[Set[str]] = None
):
    if skip_names is None:
        skip_names = set()
    if isinstance(data, str):
        if len(data) > max_length:
            half_length = max_length // 2
            return f"{repr(data[:half_length])} ... {repr(data[-half_length:])}"
        else:
            return f"{repr(data)}"
    elif isinstance(data, (list, tuple)):
        if len(data) > max_length:
            half_length = max_length // 2
            return str(data[:half_length]) + " ... " + str(data[-half_length:])
        else:
            return str(data)
    elif isinstance(data, dict):
        return (
            "{"
            + ", ".join(
                f"'{k}': {dataclass_to_string_truncated(v, max_length)}"
                for k, v in data.items()
                if k not in skip_names
            )
            + "}"
        )
    elif dataclasses.is_dataclass(data):
        fields = dataclasses.fields(data)
        return (
            f"{data.__class__.__name__}("
            + ", ".join(
                f"{f.name}={dataclass_to_string_truncated(getattr(data, f.name), max_length)}"
                for f in fields
                if f.name not in skip_names
            )
            + ")"
        )
    else:
        return str(data)


def permute_weight(x: torch.Tensor) -> torch.Tensor:
    b_ = x.shape[0]
    n_ = x.shape[1]
    k_ = x.shape[2]

    x_ = x
    if x.dtype == torch.bfloat16 or x.dtype == torch.float16:
        x_ = x_.view(int(b_), int(n_ / 16), 16, int(k_ / 32), 4, 8)
    elif x.dtype == torch.float8_e4m3fnuz or x.dtype == torch.int8:
        x_ = x_.view(int(b_), int(n_ / 16), 16, int(k_ / 64), 4, 16)
    else:
        # return x_
        x_ = x_.view(int(b_), int(n_ / 16), 16, int(k_ / 8), 2, 4)

    x_ = x_.permute(0, 1, 3, 4, 2, 5)
    x_ = x_.contiguous()
    x_ = x_.view(*x.shape)
    return x_


class MultiprocessingSerializer:
    @staticmethod
    def serialize(obj, output_str: bool = False):
        """
        Serialize a Python object using ForkingPickler.

        Args:
            obj: The object to serialize.
            output_str (bool): If True, return a base64-encoded string instead of raw bytes.

        Returns:
            bytes or str: The serialized object.
        """
        buf = io.BytesIO()
        ForkingPickler(buf).dump(obj)
        buf.seek(0)
        output = buf.read()

        if output_str:
            # Convert bytes to base64-encoded string
            output = base64.b64encode(output).decode("utf-8")

        return output

    @staticmethod
    def deserialize(data):
        """
        Deserialize a previously serialized object.

        Args:
            data (bytes or str): The serialized data, optionally base64-encoded.

        Returns:
            The deserialized Python object.
        """
        if isinstance(data, str):
            # Decode base64 string to bytes
            data = base64.b64decode(data)

        return ForkingPickler.loads(data)


def debug_timing(func):
    # todo: replace with a more organized instrumentation
    def wrapper(*args, **kwargs):
        if logger.isEnabledFor(logging.DEBUG):
            tic = torch.cuda.Event(enable_timing=True)
            toc = torch.cuda.Event(enable_timing=True)
            tic.record()
            result = func(*args, **kwargs)
            toc.record()
            toc.synchronize()  # Wait for the function to complete without synchronizing all ops on the GPU
            elapsed = tic.elapsed_time(toc)
            indices = kwargs.get("indices", args[1] if len(args) > 1 else None)
            num_tokens = len(indices) if indices is not None else 0
            throughput = num_tokens / elapsed * 1000 if elapsed > 0 else 0
            logger.debug(
                f"Transfer time: {elapsed} ms, throughput: {throughput} tokens/s"
            )
            return result
        else:
            return func(*args, **kwargs)

    return wrapper


def nullable_str(val: str):
    if not val or val == "None":
        return None
    return val


def pyspy_dump_schedulers():
    """py-spy dump on all scheduler in a local node."""
    try:
        pid = psutil.Process().pid
        # Command to run py-spy with the PID
        cmd = f"py-spy dump --pid {pid}"
        result = subprocess.run(
            cmd, shell=True, capture_output=True, text=True, check=True
        )
        logger.error(f"Pyspy dump for PID {pid}:\n{result.stdout}")
    except subprocess.CalledProcessError as e:
        logger.error(f"Pyspy failed to dump PID {pid}. Error: {e.stderr}")


def kill_itself_when_parent_died():
    if sys.platform == "linux":
        # sigkill this process when parent worker manager dies
        PR_SET_PDEATHSIG = 1
        libc = ctypes.CDLL("libc.so.6")
        libc.prctl(PR_SET_PDEATHSIG, signal.SIGKILL)
    else:
        logger.warning("kill_itself_when_parent_died is only supported in linux.")


def set_uvicorn_logging_configs():
    from uvicorn.config import LOGGING_CONFIG

    LOGGING_CONFIG["formatters"]["default"][
        "fmt"
    ] = "[%(asctime)s] %(levelprefix)s %(message)s"
    LOGGING_CONFIG["formatters"]["default"]["datefmt"] = "%Y-%m-%d %H:%M:%S"
    LOGGING_CONFIG["formatters"]["access"][
        "fmt"
    ] = '[%(asctime)s] %(levelprefix)s %(client_addr)s - "%(request_line)s" %(status_code)s'
    LOGGING_CONFIG["formatters"]["access"]["datefmt"] = "%Y-%m-%d %H:%M:%S"


def get_ip() -> str:
    # SGLANG_HOST_IP env can be ignore
    host_ip = os.getenv("SGLANG_HOST_IP", "") or os.getenv("HOST_IP", "")
    if host_ip:
        return host_ip

    # IP is not set, try to get it from the network interface

    # try ipv4
    s = socket.socket(socket.AF_INET, socket.SOCK_DGRAM)
    try:
        s.connect(("8.8.8.8", 80))  # Doesn't need to be reachable
        return s.getsockname()[0]
    except Exception:
        pass

    # try ipv6
    try:
        s = socket.socket(socket.AF_INET6, socket.SOCK_DGRAM)
        # Google's public DNS server, see
        # https://developers.google.com/speed/public-dns/docs/using#addresses
        s.connect(("2001:4860:4860::8888", 80))  # Doesn't need to be reachable
        return s.getsockname()[0]
    except Exception:
        pass

    warnings.warn(
        "Failed to get the IP address, using 0.0.0.0 by default."
        "The value can be set by the environment variable"
        " SGLANG_HOST_IP or HOST_IP.",
        stacklevel=2,
    )
    return "0.0.0.0"


def get_open_port() -> int:
    port = os.getenv("SGLANG_PORT")
    if port is not None:
        port = int(port)
        while True:
            try:
                with socket.socket(socket.AF_INET, socket.SOCK_STREAM) as s:
                    s.bind(("", port))
                    return port
            except OSError:
                port += 1  # Increment port number if already in use
                logger.info("Port %d is already in use, trying port %d", port - 1, port)
    # try ipv4
    try:
        with socket.socket(socket.AF_INET, socket.SOCK_STREAM) as s:
            s.bind(("", 0))
            return s.getsockname()[1]
    except OSError:
        # try ipv6
        with socket.socket(socket.AF_INET6, socket.SOCK_STREAM) as s:
            s.bind(("", 0))
            return s.getsockname()[1]


def is_valid_ipv6_address(address: str) -> bool:
    try:
        ipaddress.IPv6Address(address)
        return True
    except ValueError:
        return False


def configure_ipv6(dist_init_addr):
    addr = dist_init_addr
    end = addr.find("]")
    if end == -1:
        raise ValueError("invalid IPv6 address format: missing ']'")

    host = addr[: end + 1]

    # this only validates the address without brackets: we still need the below checks.
    # if it's invalid, immediately raise an error so we know it's not formatting issues.
    if not is_valid_ipv6_address(host[1:end]):
        raise ValueError(f"invalid IPv6 address: {host}")

    port_str = None
    if len(addr) > end + 1:
        if addr[end + 1] == ":":
            port_str = addr[end + 2 :]
        else:
            raise ValueError("received IPv6 address format: expected ':' after ']'")

    if not port_str:
        raise ValueError(
            "a port must be specified in IPv6 address (format: [ipv6]:port)"
        )

    try:
        port = int(port_str)
    except ValueError:
        raise ValueError(f"invalid port in IPv6 address: '{port_str}'")
    return port, host


def rank0_print(msg: str):
    from sglang.srt.distributed import get_tensor_model_parallel_rank

    if get_tensor_model_parallel_rank() == 0:
        print(msg, flush=True)


def get_cuda_version():
    if torch.version.cuda:
        return tuple(map(int, torch.version.cuda.split(".")))
    return (0, 0)


def launch_dummy_health_check_server(host, port):
    import uvicorn
    from fastapi import FastAPI, Response

    app = FastAPI()

    @app.get("/health")
    async def health():
        """Check the health of the http server."""
        return Response(status_code=200)

    @app.get("/health_generate")
    async def health_generate():
        """Check the health of the http server."""
        return Response(status_code=200)

    uvicorn.run(
        app,
        host=host,
        port=port,
        timeout_keep_alive=5,
        loop="uvloop",
    )


def create_checksum(directory: str):
    raise NotImplementedError()


def set_cuda_arch():
    if is_flashinfer_available():
        capability = torch.cuda.get_device_capability()
        arch = f"{capability[0]}.{capability[1]}"
        os.environ["TORCH_CUDA_ARCH_LIST"] = f"{arch}{'+PTX' if arch == '9.0' else ''}"


def next_power_of_2(n: int):
    return 1 << (n - 1).bit_length() if n > 0 else 1


setattr(triton, "next_power_of_2", next_power_of_2)


@contextmanager
def empty_context(*args, **kwargs):
    try:
        # Setup code goes here
        yield
    finally:
        # Cleanup code goes here
        pass


def add_prefix(name: str, prefix: str) -> str:
    """Add a weight path prefix to a module name.

    Args:
        name: base module name.
        prefix: weight prefix str to added to the front of `name` concatenated with `.`.

    Returns:
        The string `prefix.name` if prefix is non-empty, otherwise just `name`.
    """
    return name if not prefix else f"{prefix}.{name}"


def is_remote_url(url: Union[str, Path]) -> bool:
    """
    Check if the URL is a remote URL of the format:
    <connector_type>://<host>:<port>/<model_name>
    """
    if isinstance(url, Path):
        return False

    pattern = r"(.+)://(.*)"
    m = re.match(pattern, url)
    return m is not None


def parse_connector_type(url: str) -> str:
    """
    Parse the connector type from the URL of the format:
    <connector_type>://<path>
    """
    pattern = r"(.+)://(.*)"
    m = re.match(pattern, url)
    if m is None:
        return ""

    return m.group(1)


def retry(
    fn,
    max_retry: int,
    initial_delay: float = 2.0,
    max_delay: float = 60.0,
    should_retry: Callable[[Any], bool] = lambda e: True,
):
    for try_index in itertools.count():
        try:
            return fn()
        except Exception as e:
            if try_index >= max_retry:
                logger.warning(f"retry() observe error: {e}")
                traceback.print_exc()
                raise Exception(f"retry() exceed maximum number of retries.")

            if not should_retry(e):
                logger.warning(f"retry() observe error: {e}")
                traceback.print_exc()
                raise Exception(f"retry() observe errors that should not be retried.")

            delay = min(initial_delay * (2**try_index), max_delay) * (
                0.75 + 0.25 * random.random()
            )

            logger.warning(
                f"retry() failed once ({try_index}th try, maximum {max_retry} retries). Will delay {delay:.2f}s and retry. Error: {e}"
            )
            traceback.print_exc()

            time.sleep(delay)


def flatten_nested_list(nested_list):
    if isinstance(nested_list, list):
        return [
            item for sublist in nested_list for item in flatten_nested_list(sublist)
        ]
    else:
        return [nested_list]


class DeepEPMode(Enum):
    normal = "normal"
    low_latency = "low_latency"
    auto = "auto"

    def enable_normal(self):
        return self in [DeepEPMode.normal, DeepEPMode.auto]

    def enable_low_latency(self):
        return self in [DeepEPMode.low_latency, DeepEPMode.auto]

    def resolve(self, forward_mode):
        if self != DeepEPMode.auto:
            return self

        if forward_mode.is_decode():
            return DeepEPMode.low_latency
        else:
            return DeepEPMode.normal


def fast_topk(values, topk, dim):
    if topk == 1:
        # Use max along the specified dimension to get both value and index
        return torch.max(values, dim=dim, keepdim=True)
    else:
        # Use topk for efficiency with larger k values
        return torch.topk(values, topk, dim=dim)


<<<<<<< HEAD
class DisposibleTensor:
    def __init__(self, value: torch.Tensor):
        self._value = value
        self._backup_metadata: Optional[Dict[str, Any]] = None

    @property
    def value(self):
        assert not self.is_disposed
        return self._value

    def dispose(self, backup_metadata: bool = True):
        assert not self.is_disposed

        if not torch.compiler.is_compiling():
            refcount = sys.getrefcount(self._value)
            assert refcount == 2, f"{refcount=}"

        if backup_metadata:
            self._backup_metadata = self._compute_backup_metadata(self._value)

        self._value = None

    @property
    def is_disposed(self):
        return self._value is None

    @staticmethod
    def maybe_unwrap(value: "MaybeDisposibleTensor") -> torch.Tensor:
        if isinstance(value, DisposibleTensor):
            return value.value
        return value

    @staticmethod
    def maybe_dispose(value: "MaybeDisposibleTensor") -> torch.Tensor:
        if isinstance(value, DisposibleTensor):
            value.dispose()

    @property
    def shape(self):
        return self._get_metadata("shape")

    @property
    def device(self):
        return self._get_metadata("device")

    @property
    def dtype(self):
        return self._get_metadata("dtype")

    def _get_metadata(self, name: str):
        if not self.is_disposed:
            return getattr(self._value, name)
        assert (
            self._backup_metadata is not None
        ), "Use backup_metadata flag if you want to use metadata after dispose"
        return self._backup_metadata[name]

    _BACKUP_METADATA_KEYS = ["shape", "device", "dtype"]

    @staticmethod
    def _compute_backup_metadata(value: torch.Tensor):
        return {k: getattr(value, k) for k in DisposibleTensor._BACKUP_METADATA_KEYS}


MaybeDisposibleTensor = Union[torch.Tensor, DisposibleTensor]


class TensorCreator:
    def __init__(self, creator: Callable[[], torch.Tensor]):
        self._creator = creator

    def create(self):
        assert self._creator is not None
        value = self._creator()
        self._creator = None
        return value

    @staticmethod
    def maybe_create(value: "MaybeTensorCreator") -> torch.Tensor:
        if isinstance(value, TensorCreator):
            return value.create()
        return value


MaybeTensorCreator = Union[torch.Tensor, TensorCreator]


T = TypeVar("T")


class Withable(Generic[T]):
    def __init__(self):
        self._value: Optional[T] = None

    @property
    def value(self) -> T:
        return self._value

    @contextmanager
    def with_value(self, new_value: T):
        assert self._value is None
        self._value = new_value
        try:
            yield
        finally:
            assert self._value is new_value
            self._value = None
=======
def is_hopper_with_cuda_12_3():
    if not is_cuda():
        return False
    is_hopper = torch.cuda.get_device_capability()[0] == 9
    cuda_version = torch.version.cuda.split(".")
    is_cuda_compatible = int(cuda_version[0]) == 12 and int(cuda_version[1]) >= 3
    return is_hopper and is_cuda_compatible


def get_free_port():
    # try ipv4
    try:
        with socket.socket(socket.AF_INET, socket.SOCK_STREAM) as s:
            s.bind(("", 0))
            return s.getsockname()[1]
    except OSError:
        # try ipv6
        with socket.socket(socket.AF_INET6, socket.SOCK_STREAM) as s:
            s.bind(("", 0))
            return s.getsockname()[1]


def get_local_ip_by_remote() -> str:
    # try ipv4
    s = socket.socket(socket.AF_INET, socket.SOCK_DGRAM)
    try:
        s.connect(("8.8.8.8", 80))  # Doesn't need to be reachable
        return s.getsockname()[0]
    except Exception:
        pass

    # try ipv6
    try:
        s = socket.socket(socket.AF_INET6, socket.SOCK_DGRAM)
        # Google's public DNS server, see
        # https://developers.google.com/speed/public-dns/docs/using#addresses
        s.connect(("2001:4860:4860::8888", 80))  # Doesn't need to be reachable
        return s.getsockname()[0]
    except Exception:
        raise ValueError(f"Can not get local ip")


def is_page_size_one(server_args):
    return server_args.page_size == 1


def is_no_spec_infer_or_topk_one(server_args):
    return server_args.speculative_eagle_topk is None or (
        server_args.speculative_eagle_topk is not None
        and server_args.speculative_eagle_topk == 1
        and is_page_size_one(server_args)
    )


def is_fa3_default_architecture(hf_config):
    architectures = getattr(hf_config, "architectures", None)
    if not isinstance(architectures, list) or not architectures:
        return False
    default_archs = {
        "Qwen2ForCausalLM",
        "Llama4ForConditionalGeneration",
        "LlamaForCausalLM",
        "MistralForCausalLM",
    }
    return architectures[0] in default_archs
>>>>>>> a0fc5bc1
<|MERGE_RESOLUTION|>--- conflicted
+++ resolved
@@ -1887,115 +1887,6 @@
         return torch.topk(values, topk, dim=dim)
 
 
-<<<<<<< HEAD
-class DisposibleTensor:
-    def __init__(self, value: torch.Tensor):
-        self._value = value
-        self._backup_metadata: Optional[Dict[str, Any]] = None
-
-    @property
-    def value(self):
-        assert not self.is_disposed
-        return self._value
-
-    def dispose(self, backup_metadata: bool = True):
-        assert not self.is_disposed
-
-        if not torch.compiler.is_compiling():
-            refcount = sys.getrefcount(self._value)
-            assert refcount == 2, f"{refcount=}"
-
-        if backup_metadata:
-            self._backup_metadata = self._compute_backup_metadata(self._value)
-
-        self._value = None
-
-    @property
-    def is_disposed(self):
-        return self._value is None
-
-    @staticmethod
-    def maybe_unwrap(value: "MaybeDisposibleTensor") -> torch.Tensor:
-        if isinstance(value, DisposibleTensor):
-            return value.value
-        return value
-
-    @staticmethod
-    def maybe_dispose(value: "MaybeDisposibleTensor") -> torch.Tensor:
-        if isinstance(value, DisposibleTensor):
-            value.dispose()
-
-    @property
-    def shape(self):
-        return self._get_metadata("shape")
-
-    @property
-    def device(self):
-        return self._get_metadata("device")
-
-    @property
-    def dtype(self):
-        return self._get_metadata("dtype")
-
-    def _get_metadata(self, name: str):
-        if not self.is_disposed:
-            return getattr(self._value, name)
-        assert (
-            self._backup_metadata is not None
-        ), "Use backup_metadata flag if you want to use metadata after dispose"
-        return self._backup_metadata[name]
-
-    _BACKUP_METADATA_KEYS = ["shape", "device", "dtype"]
-
-    @staticmethod
-    def _compute_backup_metadata(value: torch.Tensor):
-        return {k: getattr(value, k) for k in DisposibleTensor._BACKUP_METADATA_KEYS}
-
-
-MaybeDisposibleTensor = Union[torch.Tensor, DisposibleTensor]
-
-
-class TensorCreator:
-    def __init__(self, creator: Callable[[], torch.Tensor]):
-        self._creator = creator
-
-    def create(self):
-        assert self._creator is not None
-        value = self._creator()
-        self._creator = None
-        return value
-
-    @staticmethod
-    def maybe_create(value: "MaybeTensorCreator") -> torch.Tensor:
-        if isinstance(value, TensorCreator):
-            return value.create()
-        return value
-
-
-MaybeTensorCreator = Union[torch.Tensor, TensorCreator]
-
-
-T = TypeVar("T")
-
-
-class Withable(Generic[T]):
-    def __init__(self):
-        self._value: Optional[T] = None
-
-    @property
-    def value(self) -> T:
-        return self._value
-
-    @contextmanager
-    def with_value(self, new_value: T):
-        assert self._value is None
-        self._value = new_value
-        try:
-            yield
-        finally:
-            assert self._value is new_value
-            self._value = None
-=======
 def is_hopper_with_cuda_12_3():
     if not is_cuda():
         return False
@@ -2061,4 +1952,112 @@
         "MistralForCausalLM",
     }
     return architectures[0] in default_archs
->>>>>>> a0fc5bc1
+
+
+class DisposibleTensor:
+    def __init__(self, value: torch.Tensor):
+        self._value = value
+        self._backup_metadata: Optional[Dict[str, Any]] = None
+
+    @property
+    def value(self):
+        assert not self.is_disposed
+        return self._value
+
+    def dispose(self, backup_metadata: bool = True):
+        assert not self.is_disposed
+
+        if not torch.compiler.is_compiling():
+            refcount = sys.getrefcount(self._value)
+            assert refcount == 2, f"{refcount=}"
+
+        if backup_metadata:
+            self._backup_metadata = self._compute_backup_metadata(self._value)
+
+        self._value = None
+
+    @property
+    def is_disposed(self):
+        return self._value is None
+
+    @staticmethod
+    def maybe_unwrap(value: "MaybeDisposibleTensor") -> torch.Tensor:
+        if isinstance(value, DisposibleTensor):
+            return value.value
+        return value
+
+    @staticmethod
+    def maybe_dispose(value: "MaybeDisposibleTensor") -> torch.Tensor:
+        if isinstance(value, DisposibleTensor):
+            value.dispose()
+
+    @property
+    def shape(self):
+        return self._get_metadata("shape")
+
+    @property
+    def device(self):
+        return self._get_metadata("device")
+
+    @property
+    def dtype(self):
+        return self._get_metadata("dtype")
+
+    def _get_metadata(self, name: str):
+        if not self.is_disposed:
+            return getattr(self._value, name)
+        assert (
+            self._backup_metadata is not None
+        ), "Use backup_metadata flag if you want to use metadata after dispose"
+        return self._backup_metadata[name]
+
+    _BACKUP_METADATA_KEYS = ["shape", "device", "dtype"]
+
+    @staticmethod
+    def _compute_backup_metadata(value: torch.Tensor):
+        return {k: getattr(value, k) for k in DisposibleTensor._BACKUP_METADATA_KEYS}
+
+
+MaybeDisposibleTensor = Union[torch.Tensor, DisposibleTensor]
+
+
+class TensorCreator:
+    def __init__(self, creator: Callable[[], torch.Tensor]):
+        self._creator = creator
+
+    def create(self):
+        assert self._creator is not None
+        value = self._creator()
+        self._creator = None
+        return value
+
+    @staticmethod
+    def maybe_create(value: "MaybeTensorCreator") -> torch.Tensor:
+        if isinstance(value, TensorCreator):
+            return value.create()
+        return value
+
+
+MaybeTensorCreator = Union[torch.Tensor, TensorCreator]
+
+
+T = TypeVar("T")
+
+
+class Withable(Generic[T]):
+    def __init__(self):
+        self._value: Optional[T] = None
+
+    @property
+    def value(self) -> T:
+        return self._value
+
+    @contextmanager
+    def with_value(self, new_value: T):
+        assert self._value is None
+        self._value = new_value
+        try:
+            yield
+        finally:
+            assert self._value is new_value
+            self._value = None